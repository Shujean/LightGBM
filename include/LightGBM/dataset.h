/*!
 * Copyright (c) 2016 Microsoft Corporation. All rights reserved.
 * Licensed under the MIT License. See LICENSE file in the project root for license information.
 */
#ifndef LIGHTGBM_DATASET_H_
#define LIGHTGBM_DATASET_H_

#include <LightGBM/config.h>
#include <LightGBM/feature_group.h>
#include <LightGBM/meta.h>
#include <LightGBM/utils/array_args.h>
#include <LightGBM/utils/common.h>
#include <LightGBM/utils/openmp_wrapper.h>
#include <LightGBM/utils/random.h>
#include <LightGBM/utils/text_reader.h>

#include <string>
#include <functional>
#include <memory>
#include <mutex>
#include <unordered_set>
#include <utility>
#include <vector>

namespace LightGBM {

/*! \brief forward declaration */
class DatasetLoader;
/*!
* \brief This class is used to store some meta(non-feature) data for training data,
*        e.g. labels, weights, initial scores, query level informations.
*
*        Some details:
*        1. Label, used for training.
*        2. Weights, weighs of records, optional
*        3. Query Boundaries, necessary for lambdarank.
*           The documents of i-th query is in [ query_boundaries[i], query_boundaries[i+1] )
*        4. Query Weights, auto calculate by weights and query_boundaries(if both of them are existed)
*           the weight for i-th query is sum(query_boundaries[i] , .., query_boundaries[i+1]) / (query_boundaries[i + 1] -  query_boundaries[i+1])
*        5. Initial score. optional. if existing, the model will boost from this score, otherwise will start from 0.
*/
class Metadata {
 public:
  /*!
  * \brief Null constructor
  */
  Metadata();
  /*!
  * \brief Initialization will load query level informations, since it is need for sampling data
  * \param data_filename Filename of data
  * \param init_score_filename Filename of initial score
  */
  void Init(const char* data_filename, const char* initscore_file);
  /*!
  * \brief init as subset
  * \param metadata Filename of data
  * \param used_indices
  * \param num_used_indices
  */
  void Init(const Metadata& metadata, const data_size_t* used_indices, data_size_t num_used_indices);
  /*!
  * \brief Initial with binary memory
  * \param memory Pointer to memory
  */
  void LoadFromMemory(const void* memory);
  /*! \brief Destructor */
  ~Metadata();

  /*!
  * \brief Initial work, will allocate space for label, weight(if exists) and query(if exists)
  * \param num_data Number of training data
  * \param weight_idx Index of weight column, < 0 means doesn't exists
  * \param query_idx Index of query id column, < 0 means doesn't exists
  */
  void Init(data_size_t num_data, int weight_idx, int query_idx);

  /*!
  * \brief Partition label by used indices
  * \param used_indices Indices of local used
  */
  void PartitionLabel(const std::vector<data_size_t>& used_indices);

  /*!
  * \brief Partition meta data according to local used indices if need
  * \param num_all_data Number of total training data, including other machines' data on parallel learning
  * \param used_data_indices Indices of local used training data
  */
  void CheckOrPartition(data_size_t num_all_data,
                        const std::vector<data_size_t>& used_data_indices);

  void SetLabel(const label_t* label, data_size_t len);

  void SetWeights(const label_t* weights, data_size_t len);

  void SetQuery(const data_size_t* query, data_size_t len);

  /*!
  * \brief Set initial scores
  * \param init_score Initial scores, this class will manage memory for init_score.
  */
  void SetInitScore(const double* init_score, data_size_t len);


  /*!
  * \brief Save binary data to file
  * \param file File want to write
  */
  void SaveBinaryToFile(const VirtualFileWriter* writer) const;

  /*!
  * \brief Get sizes in byte of this object
  */
  size_t SizesInByte() const;

  /*!
  * \brief Get pointer of label
  * \return Pointer of label
  */
  inline const label_t* label() const { return label_.data(); }

  /*!
  * \brief Set label for one record
  * \param idx Index of this record
  * \param value Label value of this record
  */
  inline void SetLabelAt(data_size_t idx, label_t value) {
    label_[idx] = value;
  }

  /*!
  * \brief Set Weight for one record
  * \param idx Index of this record
  * \param value Weight value of this record
  */
  inline void SetWeightAt(data_size_t idx, label_t value) {
    weights_[idx] = value;
  }

  /*!
  * \brief Set Query Id for one record
  * \param idx Index of this record
  * \param value Query Id value of this record
  */
  inline void SetQueryAt(data_size_t idx, data_size_t value) {
    queries_[idx] = static_cast<data_size_t>(value);
  }

  /*!
  * \brief Get weights, if not exists, will return nullptr
  * \return Pointer of weights
  */
  inline const label_t* weights() const {
    if (!weights_.empty()) {
      return weights_.data();
    } else {
      return nullptr;
    }
  }

  /*!
  * \brief Get data boundaries on queries, if not exists, will return nullptr
  *        we assume data will order by query,
  *        the interval of [query_boundaris[i], query_boundaris[i+1])
  *        is the data indices for query i.
  * \return Pointer of data boundaries on queries
  */
  inline const data_size_t* query_boundaries() const {
    if (!query_boundaries_.empty()) {
      return query_boundaries_.data();
    } else {
      return nullptr;
    }
  }

  /*!
  * \brief Get Number of queries
  * \return Number of queries
  */
  inline data_size_t num_queries() const { return num_queries_; }

  /*!
  * \brief Get weights for queries, if not exists, will return nullptr
  * \return Pointer of weights for queries
  */
  inline const label_t* query_weights() const {
    if (!query_weights_.empty()) {
      return query_weights_.data();
    } else {
      return nullptr;
    }
  }

  /*!
  * \brief Get initial scores, if not exists, will return nullptr
  * \return Pointer of initial scores
  */
  inline const double* init_score() const {
    if (!init_score_.empty()) {
      return init_score_.data();
    } else {
      return nullptr;
    }
  }

  /*!
  * \brief Get size of initial scores
  */
  inline int64_t num_init_score() const { return num_init_score_; }

  /*! \brief Disable copy */
  Metadata& operator=(const Metadata&) = delete;
  /*! \brief Disable copy */
  Metadata(const Metadata&) = delete;

 private:
  /*! \brief Load initial scores from file */
  void LoadInitialScore(const char* initscore_file);
  /*! \brief Load wights from file */
  void LoadWeights();
  /*! \brief Load query boundaries from file */
  void LoadQueryBoundaries();
  /*! \brief Load query wights */
  void LoadQueryWeights();
  /*! \brief Filename of current data */
  std::string data_filename_;
  /*! \brief Number of data */
  data_size_t num_data_;
  /*! \brief Number of weights, used to check correct weight file */
  data_size_t num_weights_;
  /*! \brief Label data */
  std::vector<label_t> label_;
  /*! \brief Weights data */
  std::vector<label_t> weights_;
  /*! \brief Query boundaries */
  std::vector<data_size_t> query_boundaries_;
  /*! \brief Query weights */
  std::vector<label_t> query_weights_;
  /*! \brief Number of querys */
  data_size_t num_queries_;
  /*! \brief Number of Initial score, used to check correct weight file */
  int64_t num_init_score_;
  /*! \brief Initial score */
  std::vector<double> init_score_;
  /*! \brief Queries data */
  std::vector<data_size_t> queries_;
  /*! \brief mutex for threading safe call */
  std::mutex mutex_;
  bool weight_load_from_file_;
  bool query_load_from_file_;
  bool init_score_load_from_file_;
};


/*! \brief Interface for Parser */
class Parser {
 public:
  /*! \brief virtual destructor */
  virtual ~Parser() {}

  /*!
  * \brief Parse one line with label
  * \param str One line record, string format, should end with '\0'
  * \param out_features Output columns, store in (column_idx, values)
  * \param out_label Label will store to this if exists
  */
  virtual void ParseOneLine(const char* str,
                            std::vector<std::pair<int, double>>* out_features, double* out_label) const = 0;

  virtual int NumFeatures() const = 0;

  /*!
  * \brief Create an object of parser, will auto choose the format depend on file
  * \param filename One Filename of data
  * \param num_features Pass num_features of this data file if you know, <=0 means don't know
  * \param label_idx index of label column
  * \return Object of parser
  */
  static Parser* CreateParser(const char* filename, bool header, int num_features, int label_idx);
};

/*! \brief The main class of data set,
*          which are used to training or validation
*/
class Dataset {
 public:
  friend DatasetLoader;

  LIGHTGBM_EXPORT Dataset();

  LIGHTGBM_EXPORT Dataset(data_size_t num_data);

  void Construct(
    std::vector<std::unique_ptr<BinMapper>>* bin_mappers,
    int num_total_features,
    const std::vector<std::vector<double>>& forced_bins,
    int** sample_non_zero_indices,
    double** sample_values,
    const int* num_per_col,
    int num_sample_col,
    size_t total_sample_cnt,
    const Config& io_config);

  /*! \brief Destructor */
  LIGHTGBM_EXPORT ~Dataset();

  LIGHTGBM_EXPORT bool CheckAlign(const Dataset& other) const {
    if (num_features_ != other.num_features_) {
      return false;
    }
    if (num_total_features_ != other.num_total_features_) {
      return false;
    }
    if (label_idx_ != other.label_idx_) {
      return false;
    }
    for (int i = 0; i < num_features_; ++i) {
      if (!FeatureBinMapper(i)->CheckAlign(*(other.FeatureBinMapper(i)))) {
        return false;
      }
    }
    return true;
  }

  inline void FinishOneRow(int tid, data_size_t row_idx, const std::vector<bool>& is_feature_added) {
    if (is_finish_load_) { return; }
    for (auto fidx : feature_need_push_zeros_) {
      if (is_feature_added[fidx]) { continue; }
      const int group = feature2group_[fidx];
      const int sub_feature = feature2subfeature_[fidx];
      feature_groups_[group]->PushData(tid, sub_feature, row_idx, 0.0f);
    }
  }

  inline void PushOneRow(int tid, data_size_t row_idx, const std::vector<double>& feature_values) {
    if (is_finish_load_) { return; }
    for (size_t i = 0; i < feature_values.size() && i < static_cast<size_t>(num_total_features_); ++i) {
      int feature_idx = used_feature_map_[i];
      if (feature_idx >= 0) {
        const int group = feature2group_[feature_idx];
        const int sub_feature = feature2subfeature_[feature_idx];
        feature_groups_[group]->PushData(tid, sub_feature, row_idx, feature_values[i]);
      }
    }
  }

  inline void PushOneRow(int tid, data_size_t row_idx, const std::vector<std::pair<int, double>>& feature_values) {
    if (is_finish_load_) { return; }
    std::vector<bool> is_feature_added(num_features_, false);
    for (auto& inner_data : feature_values) {
      if (inner_data.first >= num_total_features_) { continue; }
      int feature_idx = used_feature_map_[inner_data.first];
      if (feature_idx >= 0) {
        is_feature_added[feature_idx] = true;
        const int group = feature2group_[feature_idx];
        const int sub_feature = feature2subfeature_[feature_idx];
        feature_groups_[group]->PushData(tid, sub_feature, row_idx, inner_data.second);
      }
    }
    FinishOneRow(tid, row_idx, is_feature_added);
  }

  inline void PushOneData(int tid, data_size_t row_idx, int group, int sub_feature, double value) {
    feature_groups_[group]->PushData(tid, sub_feature, row_idx, value);
  }

  inline int RealFeatureIndex(int fidx) const {
    return real_feature_idx_[fidx];
  }

  inline int InnerFeatureIndex(int col_idx) const {
    return used_feature_map_[col_idx];
  }
  inline int Feature2Group(int feature_idx) const {
    return feature2group_[feature_idx];
  }
  inline int Feture2SubFeature(int feature_idx) const {
    return feature2subfeature_[feature_idx];
  }
  inline uint64_t GroupBinBoundary(int group_idx) const {
    return group_bin_boundaries_[group_idx];
  }

  inline uint64_t GroupBinBoundaryAlign(int group_idx) const {
    return group_bin_boundaries_aligned_[group_idx];
  }
  
  inline uint64_t NumTotalBin() const {
    return group_bin_boundaries_.back();
  }

<<<<<<< HEAD
=======
  inline uint64_t GroupBinBoundaryAlign(int group_idx) const {
    return group_bin_boundaries_aligned_[group_idx];
  }

>>>>>>> 15c2d529
  inline uint64_t NumTotalBinAligned() const {
    return group_bin_boundaries_aligned_.back();
  }

  inline std::vector<int> ValidFeatureIndices() const {
    std::vector<int> ret;
    for (int i = 0; i < num_total_features_; ++i) {
      if (used_feature_map_[i] >= 0) {
        ret.push_back(i);
      }
    }
    return ret;
  }
  void ReSize(data_size_t num_data);

  void CopySubset(const Dataset* fullset, const data_size_t* used_indices, data_size_t num_used_indices, bool need_meta_data);

  LIGHTGBM_EXPORT void FinishLoad();

  LIGHTGBM_EXPORT bool SetFloatField(const char* field_name, const float* field_data, data_size_t num_element);

  LIGHTGBM_EXPORT bool SetDoubleField(const char* field_name, const double* field_data, data_size_t num_element);

  LIGHTGBM_EXPORT bool SetIntField(const char* field_name, const int* field_data, data_size_t num_element);

  LIGHTGBM_EXPORT bool GetFloatField(const char* field_name, data_size_t* out_len, const float** out_ptr);

  LIGHTGBM_EXPORT bool GetDoubleField(const char* field_name, data_size_t* out_len, const double** out_ptr);

  LIGHTGBM_EXPORT bool GetIntField(const char* field_name, data_size_t* out_len, const int** out_ptr);

  LIGHTGBM_EXPORT bool GetInt8Field(const char* field_name, data_size_t* out_len, const int8_t** out_ptr);

  /*!
  * \brief Save current dataset into binary file, will save to "filename.bin"
  */
  LIGHTGBM_EXPORT void SaveBinaryFile(const char* bin_filename);

  LIGHTGBM_EXPORT void DumpTextFile(const char* text_filename);

  LIGHTGBM_EXPORT void CopyFeatureMapperFrom(const Dataset* dataset);

  LIGHTGBM_EXPORT void CreateValid(const Dataset* dataset);

  void ConstructHistograms(const std::vector<int8_t>& is_feature_used,
                           const data_size_t* data_indices, data_size_t num_data,
                           int leaf_idx,
                           const score_t* gradients, const score_t* hessians,
                           score_t* ordered_gradients, score_t* ordered_hessians,
                           bool is_constant_hessian,
                           hist_t* histogram_data) const;

<<<<<<< HEAD
  void FixHistogram(int feature_idx, double sum_gradient, double sum_hessian, data_size_t num_data,
                    hist_t* data) const;
=======
  void FixHistogram(int feature_idx, double sum_gradient, double sum_hessian, hist_t* data) const;
>>>>>>> 15c2d529

  inline data_size_t Split(int feature,
                           const uint32_t* threshold, int num_threshold,  bool default_left,
                           data_size_t* data_indices, data_size_t num_data,
                           data_size_t* lte_indices, data_size_t* gt_indices) const {
    const int group = feature2group_[feature];
    const int sub_feature = feature2subfeature_[feature];
    return feature_groups_[group]->Split(sub_feature, threshold, num_threshold, default_left, data_indices, num_data, lte_indices, gt_indices);
  }

  inline int SubFeatureBinOffset(int i) const {
    const int sub_feature = feature2subfeature_[i];
    if (sub_feature == 0) {
      return 1;
    } else {
      return 0;
    }
  }

  inline int FeatureNumBin(int i) const {
    const int group = feature2group_[i];
    const int sub_feature = feature2subfeature_[i];
    return feature_groups_[group]->bin_mappers_[sub_feature]->num_bin();
  }

  inline int8_t FeatureMonotone(int i) const {
    if (monotone_types_.empty()) {
      return 0;
    } else {
      return monotone_types_[i];
    }
  }

  inline double FeaturePenalte(int i) const {
    if (feature_penalty_.empty()) {
      return 1;
    } else {
      return feature_penalty_[i];
    }
  }

  bool HasMonotone() const {
    if (monotone_types_.empty()) {
      return false;
    } else {
      for (size_t i = 0; i < monotone_types_.size(); ++i) {
        if (monotone_types_[i] != 0) {
          return true;
        }
      }
      return false;
    }
  }

  inline int FeatureGroupNumBin(int group) const {
    return feature_groups_[group]->num_total_bin_;
  }

  inline const BinMapper* FeatureBinMapper(int i) const {
    const int group = feature2group_[i];
    const int sub_feature = feature2subfeature_[i];
    return feature_groups_[group]->bin_mappers_[sub_feature].get();
  }

  inline const Bin* FeatureBin(int i) const {
    const int group = feature2group_[i];
    return feature_groups_[group]->bin_data_.get();
  }

  inline const Bin* FeatureGroupBin(int group) const {
    return feature_groups_[group]->bin_data_.get();
  }

  inline BinIterator* FeatureIterator(int i) const {
    const int group = feature2group_[i];
    const int sub_feature = feature2subfeature_[i];
    return feature_groups_[group]->SubFeatureIterator(sub_feature);
  }

  inline double RealThreshold(int i, uint32_t threshold) const {
    const int group = feature2group_[i];
    const int sub_feature = feature2subfeature_[i];
    return feature_groups_[group]->bin_mappers_[sub_feature]->BinToValue(threshold);
  }

  // given a real threshold, find the closest threshold bin
  inline uint32_t BinThreshold(int i, double threshold_double) const {
    const int group = feature2group_[i];
    const int sub_feature = feature2subfeature_[i];
    return feature_groups_[group]->bin_mappers_[sub_feature]->ValueToBin(threshold_double);
  }

  /*!
  * \brief Get meta data pointer
  * \return Pointer of meta data
  */
  inline const Metadata& metadata() const { return metadata_; }

  /*! \brief Get Number of used features */
  inline int num_features() const { return num_features_; }

  /*! \brief Get Number of feature groups */
  inline int num_feature_groups() const { return num_groups_;}

  /*! \brief Get Number of total features */
  inline int num_total_features() const { return num_total_features_; }

  /*! \brief Get the index of label column */
  inline int label_idx() const { return label_idx_; }

  /*! \brief Get names of current data set */
  inline const std::vector<std::string>& feature_names() const { return feature_names_; }

  inline void set_feature_names(const std::vector<std::string>& feature_names) {
    if (feature_names.size() != static_cast<size_t>(num_total_features_)) {
      Log::Fatal("Size of feature_names error, should equal with total number of features");
    }
    feature_names_ = std::vector<std::string>(feature_names);
    std::unordered_set<std::string> feature_name_set;
    // replace ' ' in feature_names with '_'
    bool spaceInFeatureName = false;
    for (auto& feature_name : feature_names_) {
      // check ascii
      if (!Common::CheckASCII(feature_name)) {
        Log::Fatal("Do not support non-ASCII characters in feature name.");
      }
      // check json
      if (!Common::CheckAllowedJSON(feature_name)) {
        Log::Fatal("Do not support special JSON characters in feature name.");
      }
      if (feature_name.find(' ') != std::string::npos) {
        spaceInFeatureName = true;
        std::replace(feature_name.begin(), feature_name.end(), ' ', '_');
      }
      if (feature_name_set.count(feature_name) > 0) {
        Log::Fatal("Feature (%s) appears more than one time.", feature_name.c_str());
      }
      feature_name_set.insert(feature_name);
    }
    if (spaceInFeatureName) {
      Log::Warning("Find whitespaces in feature_names, replace with underlines");
    }
  }

  inline std::vector<std::string> feature_infos() const {
    std::vector<std::string> bufs;
    for (int i = 0; i < num_total_features_; i++) {
      int fidx = used_feature_map_[i];
      if (fidx == -1) {
        bufs.push_back("none");
      } else {
        const auto bin_mapper = FeatureBinMapper(fidx);
        bufs.push_back(bin_mapper->bin_info());
      }
    }
    return bufs;
  }

  void ResetConfig(const char* parameters);

  /*! \brief Get Number of data */
  inline data_size_t num_data() const { return num_data_; }

  /*! \brief Disable copy */
  Dataset& operator=(const Dataset&) = delete;
  /*! \brief Disable copy */
  Dataset(const Dataset&) = delete;

  void addFeaturesFrom(Dataset* other);

 private:
  std::string data_filename_;
  /*! \brief Store used features */
  std::vector<std::unique_ptr<FeatureGroup>> feature_groups_;
  /*! \brief Mapper from real feature index to used index*/
  std::vector<int> used_feature_map_;
  /*! \brief Number of used features*/
  int num_features_;
  /*! \brief Number of total features*/
  int num_total_features_;
  /*! \brief Number of total data*/
  data_size_t num_data_;
  /*! \brief Store some label level data*/
  Metadata metadata_;
  /*! \brief index of label column */
  int label_idx_ = 0;
  /*! \brief store feature names */
  std::vector<std::string> feature_names_;
  /*! \brief store feature names */
  static const char* binary_file_token;
  int num_groups_;
  std::vector<int> real_feature_idx_;
  std::vector<int> feature2group_;
  std::vector<int> feature2subfeature_;
  std::vector<uint64_t> group_bin_boundaries_;
  std::vector<uint64_t> group_bin_boundaries_aligned_;
  std::vector<int> group_feature_start_;
  std::vector<int> group_feature_cnt_;
  std::vector<int8_t> monotone_types_;
  std::vector<double> feature_penalty_;
  bool is_finish_load_;
  int max_bin_;
  std::vector<int32_t> max_bin_by_feature_;
  std::vector<std::vector<double>> forced_bin_bounds_;
  int bin_construct_sample_cnt_;
  int min_data_in_bin_;
  bool use_missing_;
  bool zero_as_missing_;
  std::vector<int> feature_need_push_zeros_;
  mutable  std::vector<hist_t, AlignmentAllocator<hist_t, 32>> hist_buf_;
};

}  // namespace LightGBM

#endif   // LightGBM_DATA_H_<|MERGE_RESOLUTION|>--- conflicted
+++ resolved
@@ -379,22 +379,14 @@
   inline uint64_t GroupBinBoundary(int group_idx) const {
     return group_bin_boundaries_[group_idx];
   }
+  inline uint64_t NumTotalBin() const {
+    return group_bin_boundaries_.back();
+  }
 
   inline uint64_t GroupBinBoundaryAlign(int group_idx) const {
     return group_bin_boundaries_aligned_[group_idx];
   }
-  
-  inline uint64_t NumTotalBin() const {
-    return group_bin_boundaries_.back();
-  }
-
-<<<<<<< HEAD
-=======
-  inline uint64_t GroupBinBoundaryAlign(int group_idx) const {
-    return group_bin_boundaries_aligned_[group_idx];
-  }
-
->>>>>>> 15c2d529
+
   inline uint64_t NumTotalBinAligned() const {
     return group_bin_boundaries_aligned_.back();
   }
@@ -447,12 +439,7 @@
                            bool is_constant_hessian,
                            hist_t* histogram_data) const;
 
-<<<<<<< HEAD
-  void FixHistogram(int feature_idx, double sum_gradient, double sum_hessian, data_size_t num_data,
-                    hist_t* data) const;
-=======
   void FixHistogram(int feature_idx, double sum_gradient, double sum_hessian, hist_t* data) const;
->>>>>>> 15c2d529
 
   inline data_size_t Split(int feature,
                            const uint32_t* threshold, int num_threshold,  bool default_left,
@@ -662,7 +649,7 @@
   bool use_missing_;
   bool zero_as_missing_;
   std::vector<int> feature_need_push_zeros_;
-  mutable  std::vector<hist_t, AlignmentAllocator<hist_t, 32>> hist_buf_;
+  mutable std::vector<hist_t, Common::AlignmentAllocator<hist_t, kAlignedSize>> hist_buf_;
 };
 
 }  // namespace LightGBM
