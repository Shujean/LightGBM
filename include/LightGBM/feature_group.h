--- conflicted
+++ resolved
@@ -49,18 +49,10 @@
     bin_data_.reset(Bin::CreateBin(num_data, num_total_bin_, is_multi_val));
   }
 
-<<<<<<< HEAD
   FeatureGroup(std::vector<std::unique_ptr<BinMapper>>* bin_mappers,
     data_size_t num_data, bool is_sparse) : num_feature_(1), is_multi_val_(false), is_sparse_(is_sparse) {
     CHECK(static_cast<int>(bin_mappers->size()) == 1);
     // use bin at zero to store default_bin
-=======
-  FeatureGroup(int num_feature,
-               std::vector<std::unique_ptr<BinMapper>>* bin_mappers,
-               data_size_t num_data, bool is_sparse) : num_feature_(num_feature) {
-    CHECK(static_cast<int>(bin_mappers->size()) == num_feature);
-    // use bin at zero to store most_freq_bin
->>>>>>> b161f334
     num_total_bin_ = 1;
     bin_offsets_.emplace_back(num_total_bin_);
     for (int i = 0; i < num_feature_; ++i) {
@@ -156,8 +148,6 @@
     return bin_data_->GetIterator(min_bin, max_bin, most_freq_bin);
   }
 
-<<<<<<< HEAD
-=======
   /*!
    * \brief Returns a BinIterator that can access the entire feature group's raw data.
    *        The RawGet() function of the iterator should be called for best efficiency.
@@ -170,7 +160,6 @@
     return bin_data_->GetIterator(min_bin, max_bin, most_freq_bin);
   }
 
->>>>>>> b161f334
   inline data_size_t Split(
     int sub_feature,
     const uint32_t* threshold,
