/*!
 * Copyright (c) 2016 Microsoft Corporation. All rights reserved.
 * Licensed under the MIT License. See LICENSE file in the project root for license information.
 */
#ifndef LIGHTGBM_META_H_
#define LIGHTGBM_META_H_

#include <limits>
#include <cstdint>
#include <functional>
#include <memory>
#include <utility>
#include <vector>

#if (defined(_MSC_VER) && (defined(_M_IX86) || defined(_M_AMD64))) || defined(__INTEL_COMPILER) || MM_PREFETCH
  #include <xmmintrin.h>
  #define PREFETCH_T0(addr) _mm_prefetch(reinterpret_cast<const char*>(addr), _MM_HINT_T0)
#elif defined(__GNUC__)
  #define PREFETCH_T0(addr) __builtin_prefetch(reinterpret_cast<const char*>(addr), 0, 3)
#else
  #define PREFETCH_T0(addr) do {} while (0)
#endif

namespace LightGBM {

/*! \brief Type of data size, it is better to use signed type*/
typedef int32_t data_size_t;

// Enable following macro to use double for score_t
// #define SCORE_T_USE_DOUBLE

// Enable following macro to use double for label_t
// #define LABEL_T_USE_DOUBLE

/*! \brief Type of score, and gradients */
#ifdef SCORE_T_USE_DOUBLE
typedef double score_t;
#else
typedef float score_t;
#endif

/*! \brief Type of metadata, include weight and label */
#ifdef LABEL_T_USE_DOUBLE
typedef double label_t;
#else
typedef float label_t;
#endif

const score_t kMinScore = -std::numeric_limits<score_t>::infinity();

const score_t kEpsilon = 1e-15f;

const double kZeroThreshold = 1e-35f;


typedef int32_t comm_size_t;

using PredictFunction =
std::function<void(const std::vector<std::pair<int, double>>&, double* output)>;

typedef void(*ReduceFunction)(const char* input, char* output, int type_size, comm_size_t array_size);


typedef void(*ReduceScatterFunction)(char* input, comm_size_t input_size, int type_size,
                                     const comm_size_t* block_start, const comm_size_t* block_len, int num_block, char* output, comm_size_t output_size,
                                     const ReduceFunction& reducer);

typedef void(*AllgatherFunction)(char* input, comm_size_t input_size, const comm_size_t* block_start,
                                 const comm_size_t* block_len, int num_block, char* output, comm_size_t output_size);


#define NO_SPECIFIC (-1)

// Prefetch size is usually 64 bytes
const int kCacheLineSize = 64;

<<<<<<< HEAD
#define TIMETAG 1
=======
const int kAlignedSize = 32;

#define SIZE_ALIGNED(t) ((t) + kAlignedSize - 1) / kAlignedSize * kAlignedSize
>>>>>>> 15c2d529

}  // namespace LightGBM

#endif   // LightGBM_META_H_<|MERGE_RESOLUTION|>--- conflicted
+++ resolved
@@ -74,13 +74,11 @@
 // Prefetch size is usually 64 bytes
 const int kCacheLineSize = 64;
 
-<<<<<<< HEAD
-#define TIMETAG 1
-=======
 const int kAlignedSize = 32;
 
 #define SIZE_ALIGNED(t) ((t) + kAlignedSize - 1) / kAlignedSize * kAlignedSize
->>>>>>> 15c2d529
+
+#define TIMETAG 1
 
 }  // namespace LightGBM
 
