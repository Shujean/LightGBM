/*!
 * Copyright (c) 2016 Microsoft Corporation. All rights reserved.
 * Licensed under the MIT License. See LICENSE file in the project root for license information.
 */
#ifndef LIGHTGBM_META_H_
#define LIGHTGBM_META_H_

#include <limits>
#include <cstdint>
#include <functional>
#include <memory>
#include <utility>
#include <vector>

#if (defined(_MSC_VER) && (defined(_M_IX86) || defined(_M_AMD64))) || defined(__INTEL_COMPILER) || MM_PREFETCH
  #include <xmmintrin.h>
  #define PREFETCH_T0(addr) _mm_prefetch(reinterpret_cast<const char*>(addr), _MM_HINT_T0)
#elif defined(__GNUC__)
  #define PREFETCH_T0(addr) __builtin_prefetch(reinterpret_cast<const char*>(addr), 0, 3)
#else
  #define PREFETCH_T0(addr) do {} while (0)
#endif

namespace LightGBM {

/*! \brief Type of data size, it is better to use signed type*/
typedef int32_t data_size_t;

// Enable following macro to use double for score_t
// #define SCORE_T_USE_DOUBLE

// Enable following macro to use double for label_t
// #define LABEL_T_USE_DOUBLE

/*! \brief Type of score, and gradients */
#ifdef SCORE_T_USE_DOUBLE
typedef double score_t;
#else
typedef float score_t;
#endif

/*! \brief Type of metadata, include weight and label */
#ifdef LABEL_T_USE_DOUBLE
typedef double label_t;
#else
typedef float label_t;
#endif

const score_t kMinScore = -std::numeric_limits<score_t>::infinity();

const score_t kEpsilon = 1e-15f;

const double kZeroThreshold = 1e-35f;


typedef int32_t comm_size_t;

using PredictFunction =
std::function<void(const std::vector<std::pair<int, double>>&, double* output)>;

typedef void(*ReduceFunction)(const char* input, char* output, int type_size, comm_size_t array_size);


typedef void(*ReduceScatterFunction)(char* input, comm_size_t input_size, int type_size,
                                     const comm_size_t* block_start, const comm_size_t* block_len, int num_block, char* output, comm_size_t output_size,
                                     const ReduceFunction& reducer);

typedef void(*AllgatherFunction)(char* input, comm_size_t input_size, const comm_size_t* block_start,
                                 const comm_size_t* block_len, int num_block, char* output, comm_size_t output_size);


#define NO_SPECIFIC (-1)

<<<<<<< HEAD
=======
// Prefetch size is usually 64 bytes
const int kCacheLineSize = 64;
>>>>>>> 2f148437

}  // namespace LightGBM

#endif   // LightGBM_META_H_<|MERGE_RESOLUTION|>--- conflicted
+++ resolved
@@ -71,11 +71,8 @@
 
 #define NO_SPECIFIC (-1)
 
-<<<<<<< HEAD
-=======
 // Prefetch size is usually 64 bytes
 const int kCacheLineSize = 64;
->>>>>>> 2f148437
 
 }  // namespace LightGBM
 
