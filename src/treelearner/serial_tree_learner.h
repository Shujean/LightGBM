/*!
 * Copyright (c) 2016 Microsoft Corporation. All rights reserved.
 * Licensed under the MIT License. See LICENSE file in the project root for license information.
 */
#ifndef LIGHTGBM_TREELEARNER_SERIAL_TREE_LEARNER_H_
#define LIGHTGBM_TREELEARNER_SERIAL_TREE_LEARNER_H_

#include <LightGBM/dataset.h>
#include <LightGBM/tree.h>
#include <LightGBM/tree_learner.h>
#include <LightGBM/utils/array_args.h>
#include <LightGBM/utils/random.h>

#include <string>
#include <cmath>
#include <cstdio>
#include <memory>
#include <random>
#include <vector>

#include "data_partition.hpp"
#include "feature_histogram.hpp"
#include "leaf_splits.hpp"
#include "split_info.hpp"

#ifdef USE_GPU
// Use 4KBytes aligned allocator for ordered gradients and ordered hessians when GPU is enabled.
// This is necessary to pin the two arrays in memory and make transferring faster.
#include <boost/align/aligned_allocator.hpp>
#endif

using namespace json11;

namespace LightGBM {
/*! \brief forward declaration */
class CostEfficientGradientBoosting;
/*!
* \brief Used for learning a tree by single machine
*/
class SerialTreeLearner: public TreeLearner {
 public:
  friend CostEfficientGradientBoosting;
  explicit SerialTreeLearner(const Config* config);

  ~SerialTreeLearner();

  void Init(const Dataset* train_data, bool is_constant_hessian) override;

  void ResetTrainingData(const Dataset* train_data) override;

  void ResetConfig(const Config* config) override;

  Tree* Train(const score_t* gradients, const score_t *hessians, bool is_constant_hessian,
              const Json& forced_split_json) override;

  Tree* FitByExistingTree(const Tree* old_tree, const score_t* gradients, const score_t* hessians) const override;

  Tree* FitByExistingTree(const Tree* old_tree, const std::vector<int>& leaf_pred,
                          const score_t* gradients, const score_t* hessians) override;

  void SetBaggingData(const data_size_t* used_indices, data_size_t num_data) override {
    data_partition_->SetUsedDataIndices(used_indices, num_data);
  }

  void AddPredictionToScore(const Tree* tree, double* out_score) const override {
    if (tree->num_leaves() <= 1) { return; }
    CHECK(tree->num_leaves() <= data_partition_->num_leaves());
    #pragma omp parallel for schedule(static)
    for (int i = 0; i < tree->num_leaves(); ++i) {
      double output = static_cast<double>(tree->LeafOutput(i));
      data_size_t cnt_leaf_data = 0;
      auto tmp_idx = data_partition_->GetIndexOnLeaf(i, &cnt_leaf_data);
      for (data_size_t j = 0; j < cnt_leaf_data; ++j) {
        out_score[tmp_idx[j]] += output;
      }
    }
  }

  void RenewTreeOutput(Tree* tree, const ObjectiveFunction* obj, std::function<double(const label_t*, int)> residual_getter,
                       data_size_t total_num_data, const data_size_t* bag_indices, data_size_t bag_cnt) const override;

 protected:
  virtual std::vector<int8_t> GetUsedFeatures(bool is_tree_level);
  /*!
  * \brief Some initial works before training
  */
  virtual void BeforeTrain();

  /*!
  * \brief Some initial works before FindBestSplit
  */
  virtual bool BeforeFindBestSplit(const Tree* tree, int left_leaf, int right_leaf);

  virtual void FindBestSplits();

  virtual void ConstructHistograms(const std::vector<int8_t>& is_feature_used, bool use_subtract);

  virtual void FindBestSplitsFromHistograms(const std::vector<int8_t>& is_feature_used, bool use_subtract);

  /*!
  * \brief Partition tree and data according best split.
  * \param tree Current tree, will be splitted on this function.
  * \param best_leaf The index of leaf that will be splitted.
  * \param left_leaf The index of left leaf after splitted.
  * \param right_leaf The index of right leaf after splitted.
  */
  virtual void Split(Tree* tree, int best_leaf, int* left_leaf, int* right_leaf);

  /* Force splits with forced_split_json dict and then return num splits forced.*/
  virtual int32_t ForceSplits(Tree* tree, const Json& forced_split_json, int* left_leaf,
                              int* right_leaf, int* cur_depth,
                              bool *aborted_last_force_split);

  /*!
  * \brief Get the number of data in a leaf
  * \param leaf_idx The index of leaf
  * \return The number of data in the leaf_idx leaf
  */
  inline virtual data_size_t GetGlobalDataCountInLeaf(int leaf_idx) const;

  /*! \brief number of data */
  data_size_t num_data_;
  /*! \brief number of features */
  int num_features_;
  /*! \brief training data */
  const Dataset* train_data_;
  /*! \brief gradients of current iteration */
  const score_t* gradients_;
  /*! \brief hessians of current iteration */
  const score_t* hessians_;
  /*! \brief training data partition on leaves */
  std::unique_ptr<DataPartition> data_partition_;
  /*! \brief used for generate used features */
  Random random_;
  /*! \brief used for sub feature training, is_feature_used_[i] = false means don't used feature i */
  std::vector<int8_t> is_feature_used_;
  /*! \brief used feature indices in current tree */
  std::vector<int> used_feature_indices_;
  /*! \brief pointer to histograms array of parent of current leaves */
  FeatureHistogram* parent_leaf_histogram_array_;
  /*! \brief pointer to histograms array of smaller leaf */
  FeatureHistogram* smaller_leaf_histogram_array_;
  /*! \brief pointer to histograms array of larger leaf */
  FeatureHistogram* larger_leaf_histogram_array_;

  /*! \brief store best split points for all leaves */
  std::vector<SplitInfo> best_split_per_leaf_;
  /*! \brief store best split per feature for all leaves */
  std::vector<SplitInfo> splits_per_leaf_;

  /*! \brief stores best thresholds for all feature for smaller leaf */
  std::unique_ptr<LeafSplits> smaller_leaf_splits_;
  /*! \brief stores best thresholds for all feature for larger leaf */
  std::unique_ptr<LeafSplits> larger_leaf_splits_;
  std::vector<int> valid_feature_indices_;

#ifdef USE_GPU
  /*! \brief gradients of current iteration, ordered for cache optimized, aligned to 4K page */
  std::vector<score_t, boost::alignment::aligned_allocator<score_t, 4096>> ordered_gradients_;
  /*! \brief hessians of current iteration, ordered for cache optimized, aligned to 4K page */
  std::vector<score_t, boost::alignment::aligned_allocator<score_t, 4096>> ordered_hessians_;
#else
  /*! \brief gradients of current iteration, ordered for cache optimized */
  std::vector<score_t, Common::AlignmentAllocator<score_t, kAlignedSize>> ordered_gradients_;
  /*! \brief hessians of current iteration, ordered for cache optimized */
  std::vector<score_t, Common::AlignmentAllocator<score_t, kAlignedSize>> ordered_hessians_;
#endif

<<<<<<< HEAD
=======
  /*! \brief Store ordered bin */
  std::vector<std::unique_ptr<OrderedBin>> ordered_bins_;
  /*! \brief True if has ordered bin */
  bool has_ordered_bin_ = false;
  /*! \brief  is_data_in_leaf_[i] != 0 means i-th data is marked */
  std::vector<char, Common::AlignmentAllocator<char, kAlignedSize>> is_data_in_leaf_;
>>>>>>> 15c2d529
  /*! \brief used to cache historical histogram to speed up*/
  HistogramPool histogram_pool_;
  /*! \brief config of tree learner*/
  const Config* config_;
  int num_threads_;
  std::vector<int> ordered_bin_indices_;
  bool is_constant_hessian_;
  std::unique_ptr<CostEfficientGradientBoosting> cegb_;
};

inline data_size_t SerialTreeLearner::GetGlobalDataCountInLeaf(int leaf_idx) const {
  if (leaf_idx >= 0) {
    return data_partition_->leaf_count(leaf_idx);
  } else {
    return 0;
  }
}

}  // namespace LightGBM
#endif   // LightGBM_TREELEARNER_SERIAL_TREE_LEARNER_H_<|MERGE_RESOLUTION|>--- conflicted
+++ resolved
@@ -166,15 +166,8 @@
   std::vector<score_t, Common::AlignmentAllocator<score_t, kAlignedSize>> ordered_hessians_;
 #endif
 
-<<<<<<< HEAD
-=======
-  /*! \brief Store ordered bin */
-  std::vector<std::unique_ptr<OrderedBin>> ordered_bins_;
-  /*! \brief True if has ordered bin */
-  bool has_ordered_bin_ = false;
   /*! \brief  is_data_in_leaf_[i] != 0 means i-th data is marked */
   std::vector<char, Common::AlignmentAllocator<char, kAlignedSize>> is_data_in_leaf_;
->>>>>>> 15c2d529
   /*! \brief used to cache historical histogram to speed up*/
   HistogramPool histogram_pool_;
   /*! \brief config of tree learner*/
