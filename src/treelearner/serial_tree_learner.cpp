--- conflicted
+++ resolved
@@ -703,8 +703,6 @@
     data_partition_->Split(best_leaf, train_data_, inner_feature_index,
       cat_bitset_inner.data(), static_cast<int>(cat_bitset_inner.size()), best_split_info.default_left, *right_leaf);
 
-<<<<<<< HEAD
-=======
     best_split_info.left_count = data_partition_->leaf_count(*left_leaf);
     best_split_info.right_count = data_partition_->leaf_count(next_leaf_id);
 
@@ -725,9 +723,6 @@
       train_data_->FeatureBinMapper(inner_feature_index)->missing_type());
   }
   CHECK(*right_leaf == next_leaf_id);
-  #ifdef DEBUG
->>>>>>> 2f148437
-  CHECK(best_split_info.left_count == data_partition_->leaf_count(best_leaf));
 
   auto p_left = smaller_leaf_splits_.get();
   auto p_right = larger_leaf_splits_.get();
