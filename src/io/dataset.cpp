--- conflicted
+++ resolved
@@ -454,11 +454,7 @@
   group_bin_boundaries_aligned_.push_back(num_total_bin_aligned);
   for (int i = 0; i < num_groups_; ++i) {
     num_total_bin += feature_groups_[i]->num_total_bin_;
-<<<<<<< HEAD
-    num_total_bin_aligned += ((feature_groups_[i]->num_total_bin_ + 31) / 32) * 32;
-=======
     num_total_bin_aligned += SIZE_ALIGNED(feature_groups_[i]->num_total_bin_);
->>>>>>> 15c2d529
     group_bin_boundaries_.push_back(num_total_bin);
     group_bin_boundaries_aligned_.push_back(num_total_bin_aligned);
   }
@@ -845,13 +841,8 @@
     writer->Write(binary_file_token, size_of_token);
     // get size of header
     size_t size_of_header = sizeof(num_data_) + sizeof(num_features_) + sizeof(num_total_features_)
-<<<<<<< HEAD
-      + sizeof(int) * num_total_features_ + sizeof(label_idx_) + sizeof(num_groups_)
-      + 3 * sizeof(int) * num_features_ + sizeof(uint64_t) * (num_groups_ + 1) + 2 * sizeof(int) * num_groups_ + sizeof(int8_t) * num_features_
-=======
       + sizeof(int) * num_total_features_ + sizeof(label_idx_) + sizeof(num_groups_) + sizeof(sparse_threshold_)
       + 3 * sizeof(int) * num_features_ + sizeof(uint64_t) * (num_groups_ + 1) * 2 + 2 * sizeof(int) * num_groups_ + sizeof(int8_t) * num_features_
->>>>>>> 15c2d529
       + sizeof(double) * num_features_ + sizeof(int32_t) * num_total_features_ + sizeof(int) * 3 + sizeof(bool) * 2;
     // size of feature names
     for (int i = 0; i < num_total_features_; ++i) {
@@ -1133,11 +1124,7 @@
         // feature is not used
         auto data_ptr = hist_data + group_bin_boundaries_aligned_[group] * 2;
         const int num_bin = feature_groups_[group]->num_total_bin_;
-<<<<<<< HEAD
         std::memset(reinterpret_cast<void*>(data_ptr), 0, num_bin* KHistEntrySize);
-=======
-        std::memset(reinterpret_cast<void*>(data_ptr), 0, num_bin * KHistEntrySize);
->>>>>>> 15c2d529
         // construct histograms for smaller leaf
         feature_groups_[group]->bin_data_->ConstructHistogram(
           0,
@@ -1268,12 +1255,7 @@
   }
 }
 
-<<<<<<< HEAD
-void Dataset::FixHistogram(int feature_idx, double sum_gradient, double sum_hessian, data_size_t num_data,
-                           hist_t* data) const {
-=======
 void Dataset::FixHistogram(int feature_idx, double sum_gradient, double sum_hessian, hist_t* data) const {
->>>>>>> 15c2d529
   const int group = feature2group_[feature_idx];
   const int sub_feature = feature2subfeature_[feature_idx];
   const BinMapper* bin_mapper = feature_groups_[group]->bin_mappers_[sub_feature].get();
