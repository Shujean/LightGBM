/*!
 * Copyright (c) 2016 Microsoft Corporation. All rights reserved.
 * Licensed under the MIT License. See LICENSE file in the project root for license information.
 */
#include <LightGBM/dataset.h>

#include <LightGBM/feature_group.h>
#include <LightGBM/utils/array_args.h>
#include <LightGBM/utils/openmp_wrapper.h>
#include <LightGBM/utils/threading.h>

#include <limits>
#include <chrono>
#include <cstdio>
#include <sstream>
#include <unordered_map>


namespace LightGBM {


#ifdef TIMETAG
std::chrono::duration<double, std::milli> dense_bin_time;
std::chrono::duration<double, std::milli> sparse_bin_time;
std::chrono::duration<double, std::milli> sparse_hist_prep_time;
std::chrono::duration<double, std::milli> sparse_hist_merge_time;
#endif  // TIMETAG

const char* Dataset::binary_file_token = "______LightGBM_Binary_File_Token______\n";

Dataset::Dataset() {
  data_filename_ = "noname";
  num_data_ = 0;
  is_finish_load_ = false;
}

Dataset::Dataset(data_size_t num_data) {
  CHECK(num_data > 0);
  data_filename_ = "noname";
  num_data_ = num_data;
  metadata_.Init(num_data_, NO_SPECIFIC, NO_SPECIFIC);
  is_finish_load_ = false;
  group_bin_boundaries_.push_back(0);
}

Dataset::~Dataset() {
  #ifdef TIMETAG
  Log::Info("Dataset::dense_bin_time costs %f", dense_bin_time * 1e-3);
  Log::Info("Dataset::sparse_bin_time costs %f", sparse_bin_time * 1e-3);
  Log::Info("Dataset::sparse_hist_prep_time costs %f", sparse_hist_prep_time * 1e-3);
  Log::Info("Dataset::sparse_hist_merge_time costs %f", sparse_hist_merge_time * 1e-3);
  #endif
}

std::vector<std::vector<int>> NoGroup(
  const std::vector<int>& used_features) {
  std::vector<std::vector<int>> features_in_group;
  features_in_group.resize(used_features.size());
  for (size_t i = 0; i < used_features.size(); ++i) {
    features_in_group[i].emplace_back(used_features[i]);
  }
  return features_in_group;
}

int GetConfilctCount(const std::vector<uint8_t>& mark, const int* indices, int num_indices, data_size_t max_cnt, int max_feature_cnt) {
  int ret = 0;
  for (int i = 0; i < num_indices; ++i) {
    if (mark[indices[i]]) {
      ++ret;
      if (mark[indices[i]] + 1 > max_feature_cnt) {
        return -1;
      }
    }
    if (ret >= max_cnt) {
      return -1;
    }
  }
  return ret;
}

void MarkUsed(std::vector<uint8_t>* mark, const int* indices, data_size_t num_indices) {
  auto& ref_mark = *mark;
  for (int i = 0; i < num_indices; ++i) {
    ref_mark[indices[i]] += 1;
  }
}

std::vector<int> FixSampleIndices(const BinMapper* bin_mapper, int num_total_samples, int num_indices, const int* sample_indices, const double* sample_values) {
  std::vector<int> ret;
  if (bin_mapper->GetDefaultBin() == bin_mapper->GetMostFreqBin()) {
    return ret;
  }
  int i = 0, j = 0;
  while (i < num_total_samples) {
    if (j < num_indices && sample_indices[j] < i) {
      ++j;
    } else if (j < num_indices && sample_indices[j] == i) {
      if (bin_mapper->ValueToBin(sample_values[j]) != bin_mapper->GetMostFreqBin()) {
        ret.push_back(i);
      }
      ++i;
    } else {
      ret.push_back(i++);
    }
  }
  return ret;
}

std::vector<std::vector<int>> FindGroups(const std::vector<std::unique_ptr<BinMapper>>& bin_mappers,
                                         const std::vector<int>& find_order,
                                         int** sample_indices,
                                         const int* num_per_col,
                                         int num_sample_col,
                                         data_size_t total_sample_cnt,
                                         data_size_t num_data,
                                         bool is_use_gpu,
                                         std::vector<bool>* multi_val_group) {
  const int max_search_group = 100;
  const int max_bin_per_group = 256;
  const data_size_t single_val_max_conflict_cnt = static_cast<data_size_t>(total_sample_cnt / 10000);
  const data_size_t max_samples_per_multi_val_group = static_cast<data_size_t>(total_sample_cnt * 10);
  multi_val_group->clear();

  Random rand(num_data);
  std::vector<std::vector<int>> features_in_group;
  std::vector<std::vector<uint8_t>> conflict_marks;
  std::vector<data_size_t> group_used_row_cnt;
  std::vector<data_size_t> group_total_data_cnt;
  std::vector<int> group_num_bin;

  // first round: fill the single val group
  for (auto fidx : find_order) {
    bool is_filtered_feature = fidx >= num_sample_col;
    const data_size_t cur_non_zero_cnt = is_filtered_feature ? 0 : num_per_col[fidx];
    std::vector<int> available_groups;
    for (int gid = 0; gid < static_cast<int>(features_in_group.size()); ++gid) {
      auto cur_num_bin = group_num_bin[gid] + bin_mappers[fidx]->num_bin() + (bin_mappers[fidx]->GetDefaultBin() == 0 ? -1 : 0);
      if (group_total_data_cnt[gid] + cur_non_zero_cnt <= total_sample_cnt + single_val_max_conflict_cnt) {
        if (!is_use_gpu || cur_num_bin <= max_bin_per_group) {
          available_groups.push_back(gid);
        }
      }
    }
    std::vector<int> search_groups;
    if (!available_groups.empty()) {
      int last = static_cast<int>(available_groups.size()) - 1;
      auto indices = rand.Sample(last, std::min(last, max_search_group - 1));
      // always push the last group
      search_groups.push_back(available_groups.back());
      for (auto idx : indices) {
        search_groups.push_back(available_groups[idx]);
      }
    }
    int best_gid = -1;
    int best_conflict_cnt = -1;
    for (auto gid : search_groups) {
      const data_size_t rest_max_cnt = single_val_max_conflict_cnt - group_total_data_cnt[gid] + group_used_row_cnt[gid];
      const data_size_t cnt = is_filtered_feature ? 0 : GetConfilctCount(conflict_marks[gid], sample_indices[fidx], num_per_col[fidx], rest_max_cnt, 1);
      if (cnt >= 0 && cnt <= rest_max_cnt && cnt <= cur_non_zero_cnt / 2) {
        best_gid = gid;
        best_conflict_cnt = cnt;
        break;
      }
    }
    if (best_gid >= 0) {
      features_in_group[best_gid].push_back(fidx);
      group_total_data_cnt[best_gid] += cur_non_zero_cnt;
      group_used_row_cnt[best_gid] += cur_non_zero_cnt - best_conflict_cnt;
      if (!is_filtered_feature) {
        MarkUsed(&conflict_marks[best_gid], sample_indices[fidx], num_per_col[fidx]);
      }
      group_num_bin[best_gid] += bin_mappers[fidx]->num_bin() + (bin_mappers[fidx]->GetDefaultBin() == 0 ? -1 : 0);
    } else {
      features_in_group.emplace_back();
      features_in_group.back().push_back(fidx);
      conflict_marks.emplace_back(total_sample_cnt, 0);
      if (!is_filtered_feature) {
        MarkUsed(&(conflict_marks.back()), sample_indices[fidx], num_per_col[fidx]);
      }
      group_total_data_cnt.emplace_back(cur_non_zero_cnt);
      group_used_row_cnt.emplace_back(cur_non_zero_cnt);
      group_num_bin.push_back(1 + bin_mappers[fidx]->num_bin() + (bin_mappers[fidx]->GetDefaultBin() == 0 ? -1 : 0));
    }
  }

  std::vector<int> second_round_features;
  std::vector<std::vector<int>> features_in_group2;
  std::vector<std::vector<uint8_t>> conflict_marks2;
  std::vector<data_size_t> group_used_row_cnt2;
  std::vector<data_size_t> group_total_data_cnt2;
  std::vector<int> group_num_bin2;
  std::vector<bool> forced_single_val_group;

  const double dense_threshold = 0.4;
  for (int gid = 0; gid < static_cast<int>(features_in_group.size()); ++gid) {
    const double dense_rate = static_cast<double>(group_used_row_cnt[gid]) / total_sample_cnt;
    if (dense_rate >= dense_threshold) {
      features_in_group2.push_back(std::move(features_in_group[gid]));
      conflict_marks2.push_back(std::move(conflict_marks[gid]));
      group_used_row_cnt2.push_back(group_used_row_cnt[gid]);
      group_total_data_cnt2.push_back(group_total_data_cnt[gid]);
      group_num_bin2.push_back(group_num_bin[gid]);
      forced_single_val_group.push_back(true);
    } else {
      for (auto fidx : features_in_group[gid]) {
        second_round_features.push_back(fidx);
      }
    }
  }

  features_in_group = features_in_group2;
  conflict_marks = conflict_marks2;
  group_total_data_cnt = group_total_data_cnt2;
  group_used_row_cnt = group_used_row_cnt2;
  group_num_bin = group_num_bin2;
  multi_val_group->resize(features_in_group.size(), false);
  const int max_concurrent_feature_per_group = 64;
  const int max_bin_per_multi_val_group = 1 << 14;

  // second round: fill the multi-val group
  for (auto fidx : second_round_features) {
    bool is_filtered_feature = fidx >= num_sample_col;
    const int cur_non_zero_cnt = is_filtered_feature ? 0 : num_per_col[fidx];
    std::vector<int> available_groups;
    for (int gid = 0; gid < static_cast<int>(features_in_group.size()); ++gid) {
      auto cur_num_bin = group_num_bin[gid] + bin_mappers[fidx]->num_bin() + (bin_mappers[fidx]->GetDefaultBin() == 0 ? -1 : 0);
      if (multi_val_group->at(gid) && group_num_bin[gid] + cur_num_bin > max_bin_per_multi_val_group) {
        continue;
      }
      const int max_sample_cnt = forced_single_val_group[gid] ? total_sample_cnt + single_val_max_conflict_cnt : max_samples_per_multi_val_group;
      if (group_total_data_cnt[gid] + cur_non_zero_cnt <= max_sample_cnt) {
        if (!is_use_gpu || cur_num_bin <= max_bin_per_group) {
          available_groups.push_back(gid);
        }
      }
    }
    
    std::vector<int> search_groups;
    if (!available_groups.empty()) {
      int last = static_cast<int>(available_groups.size()) - 1;
      auto indices = rand.Sample(last, std::min(last, max_search_group - 1));
      // always push the last group
      search_groups.push_back(available_groups.back());
      for (auto idx : indices) {
        search_groups.push_back(available_groups[idx]);
      }
    }
    int best_gid = -1;
    int best_conflict_cnt = total_sample_cnt + 1;
    for (auto gid : search_groups) {
      int rest_max_cnt = total_sample_cnt;
      if (forced_single_val_group[gid]) {
        rest_max_cnt = std::min(rest_max_cnt, single_val_max_conflict_cnt - group_total_data_cnt[gid] + group_used_row_cnt[gid]);
      } 
      const int cnt = is_filtered_feature ? 0 : GetConfilctCount(conflict_marks[gid], sample_indices[fidx], num_per_col[fidx], rest_max_cnt, max_concurrent_feature_per_group);
      if (cnt < 0) {
        continue;
      }
      if (cnt < best_conflict_cnt || (cnt == best_conflict_cnt && (forced_single_val_group[gid] || group_total_data_cnt[best_gid] > group_total_data_cnt[gid]))) {
        best_conflict_cnt = cnt;
        best_gid = gid;
      }
      if (cnt == 0 && forced_single_val_group[gid]) { break; }
    }
    if (best_gid >= 0) {
      features_in_group[best_gid].push_back(fidx);
      group_total_data_cnt[best_gid] += cur_non_zero_cnt;
      group_used_row_cnt[best_gid] += cur_non_zero_cnt - best_conflict_cnt;
      if (!is_filtered_feature) {
        MarkUsed(&conflict_marks[best_gid], sample_indices[fidx], num_per_col[fidx]);
      }
      group_num_bin[best_gid] += bin_mappers[fidx]->num_bin() + (bin_mappers[fidx]->GetDefaultBin() == 0 ? -1 : 0);
      if (!multi_val_group->at(best_gid) && group_total_data_cnt[best_gid] - group_used_row_cnt[best_gid] > single_val_max_conflict_cnt) {
        multi_val_group->at(best_gid) = true;
      }
    } else {
      forced_single_val_group.push_back(false);
      features_in_group.emplace_back();
      features_in_group.back().push_back(fidx);
      conflict_marks.emplace_back(total_sample_cnt, 0);
      if (!is_filtered_feature) {
        MarkUsed(&(conflict_marks.back()), sample_indices[fidx], num_per_col[fidx]);
      }
      group_total_data_cnt.emplace_back(cur_non_zero_cnt);
      group_used_row_cnt.emplace_back(cur_non_zero_cnt);
      group_num_bin.push_back(1 + bin_mappers[fidx]->num_bin() + (bin_mappers[fidx]->GetDefaultBin() == 0 ? -1 : 0));
      multi_val_group->push_back(false);
    }
  }
  return features_in_group;
}

std::vector<std::vector<int>> FastFeatureBundling(const std::vector<std::unique_ptr<BinMapper>>& bin_mappers,
                                                  int** sample_indices,
                                                  double** sample_values,
                                                  const int* num_per_col,
                                                  int num_sample_col,
                                                  data_size_t total_sample_cnt,
                                                  const std::vector<int>& used_features,
                                                  data_size_t num_data,
                                                  bool is_use_gpu,
                                                  std::vector<bool>* multi_val_group) {
  std::vector<size_t> feature_non_zero_cnt;
  feature_non_zero_cnt.reserve(used_features.size());
  // put dense feature first
  for (auto fidx : used_features) {
    if (fidx < num_sample_col) {
      feature_non_zero_cnt.emplace_back(num_per_col[fidx]);
    } else {
      feature_non_zero_cnt.emplace_back(0);
    }
  }
  // sort by non zero cnt
  std::vector<int> sorted_idx;
  sorted_idx.reserve(used_features.size());
  for (int i = 0; i < static_cast<int>(used_features.size()); ++i) {
    sorted_idx.emplace_back(i);
  }
  // sort by non zero cnt, bigger first
  std::stable_sort(sorted_idx.begin(), sorted_idx.end(),
                   [&feature_non_zero_cnt](int a, int b) {
    return feature_non_zero_cnt[a] > feature_non_zero_cnt[b];
  });

  std::vector<int> feature_order_by_cnt;
  feature_order_by_cnt.reserve(sorted_idx.size());
  for (auto sidx : sorted_idx) {
    feature_order_by_cnt.push_back(used_features[sidx]);
  }
<<<<<<< HEAD
  std::vector<bool> group_is_multi_val, group_is_multi_val2;
  auto features_in_group = FindGroups(bin_mappers, used_features, sample_indices, num_per_col, num_sample_col, total_sample_cnt, num_data, is_use_gpu, &group_is_multi_val);
  auto group2 = FindGroups(bin_mappers, feature_order_by_cnt, sample_indices, num_per_col, num_sample_col, total_sample_cnt, num_data, is_use_gpu, &group_is_multi_val2);
=======
  std::vector<std::vector<int>> tmp_indices;
  std::vector<int> tmp_num_per_col(num_sample_col, 0);
  for (auto fidx : used_features) {
    if (fidx >= num_sample_col) {
      continue;
    }
    auto ret = FixSampleIndices(bin_mappers[fidx].get(), static_cast<int>(total_sample_cnt), num_per_col[fidx], sample_indices[fidx], sample_values[fidx]);
    if (!ret.empty()) {
      tmp_indices.push_back(ret);
      tmp_num_per_col[fidx] = static_cast<int>(ret.size());
      sample_indices[fidx] = tmp_indices.back().data();
    } else {
      tmp_num_per_col[fidx] = num_per_col[fidx];
    }
  }
  auto features_in_group = FindGroups(bin_mappers, used_features, sample_indices, tmp_num_per_col.data(), num_sample_col, total_sample_cnt, max_error_cnt, filter_cnt, num_data, is_use_gpu);
  auto group2 = FindGroups(bin_mappers, feature_order_by_cnt, sample_indices, tmp_num_per_col.data(), num_sample_col, total_sample_cnt, max_error_cnt, filter_cnt, num_data, is_use_gpu);
>>>>>>> b161f334
  if (features_in_group.size() > group2.size()) {
    features_in_group = group2;
    group_is_multi_val = group_is_multi_val2;
  }
  // shuffle groups
  int num_group = static_cast<int>(features_in_group.size());
  Random tmp_rand(num_data);
  for (int i = 0; i < num_group - 1; ++i) {
    int j = tmp_rand.NextShort(i + 1, num_group);
    std::swap(features_in_group[i], features_in_group[j]);
    // Use std::swap for vector<bool> will cause the wrong result..
    std::vector<bool>::swap(group_is_multi_val[i], group_is_multi_val[j]);
  }
  *multi_val_group = group_is_multi_val;
  return features_in_group;
}

void Dataset::Construct(
  std::vector<std::unique_ptr<BinMapper>>* bin_mappers,
  int num_total_features,
  const std::vector<std::vector<double>>& forced_bins,
  int** sample_non_zero_indices,
  double** sample_values,
  const int* num_per_col,
  int num_sample_col,
  size_t total_sample_cnt,
  const Config& io_config) {
  num_total_features_ = num_total_features;
  CHECK(num_total_features_ == static_cast<int>(bin_mappers->size()));
  // get num_features
  std::vector<int> used_features;
  auto& ref_bin_mappers = *bin_mappers;
  for (int i = 0; i < static_cast<int>(bin_mappers->size()); ++i) {
    if (ref_bin_mappers[i] != nullptr && !ref_bin_mappers[i]->is_trivial()) {
      used_features.emplace_back(i);
    }
  }
  if (used_features.empty()) {
    Log::Warning("There are no meaningful features, as all feature values are constant.");
  }
  auto features_in_group = NoGroup(used_features);
  std::vector<bool> group_is_multi_val(used_features.size(), false);
  if (io_config.enable_bundle && !used_features.empty()) {
    features_in_group = FastFeatureBundling(*bin_mappers,
<<<<<<< HEAD
                                            sample_non_zero_indices, num_per_col, num_sample_col, static_cast<data_size_t>(total_sample_cnt),
                                            used_features, num_data_, io_config.device_type == std::string("gpu"), &group_is_multi_val);
=======
                                            sample_non_zero_indices, sample_values, num_per_col, num_sample_col, total_sample_cnt,
                                            used_features, io_config.max_conflict_rate,
                                            num_data_, io_config.min_data_in_leaf,
                                            sparse_threshold_, io_config.is_enable_sparse, io_config.device_type == std::string("gpu"));
>>>>>>> b161f334
  }

  num_features_ = 0;
  for (const auto& fs : features_in_group) {
    num_features_ += static_cast<int>(fs.size());
  }
  int cur_fidx = 0;
  used_feature_map_ = std::vector<int>(num_total_features_, -1);
  num_groups_ = static_cast<int>(features_in_group.size());
  real_feature_idx_.resize(num_features_);
  feature2group_.resize(num_features_);
  feature2subfeature_.resize(num_features_);
<<<<<<< HEAD
  int num_multi_val_group = 0;
=======
  feature_need_push_zeros_.clear();
>>>>>>> b161f334
  for (int i = 0; i < num_groups_; ++i) {
    auto cur_features = features_in_group[i];
    int cur_cnt_features = static_cast<int>(cur_features.size());
    if (group_is_multi_val[i]) {
      ++num_multi_val_group;
    }
    // get bin_mappers
    std::vector<std::unique_ptr<BinMapper>> cur_bin_mappers;
    for (int j = 0; j < cur_cnt_features; ++j) {
      int real_fidx = cur_features[j];
      used_feature_map_[real_fidx] = cur_fidx;
      real_feature_idx_[cur_fidx] = real_fidx;
      feature2group_[cur_fidx] = i;
      feature2subfeature_[cur_fidx] = j;
      cur_bin_mappers.emplace_back(ref_bin_mappers[real_fidx].release());
      if (cur_bin_mappers.back()->GetDefaultBin() != cur_bin_mappers.back()->GetMostFreqBin()) {
        feature_need_push_zeros_.push_back(cur_fidx);
      }
      ++cur_fidx;
    }
    feature_groups_.emplace_back(std::unique_ptr<FeatureGroup>(
      new FeatureGroup(cur_cnt_features, group_is_multi_val[i], &cur_bin_mappers, num_data_)));
  }
  Log::Info("Total groups %d, multi-val groups %d.", num_groups_, num_multi_val_group);
  feature_groups_.shrink_to_fit();
  group_bin_boundaries_.clear();
  uint64_t num_total_bin = 0;
  group_bin_boundaries_.push_back(num_total_bin);
  for (int i = 0; i < num_groups_; ++i) {
    num_total_bin += feature_groups_[i]->num_total_bin_;
    group_bin_boundaries_.push_back(num_total_bin);
  }
  int last_group = 0;
  group_feature_start_.reserve(num_groups_);
  group_feature_cnt_.reserve(num_groups_);
  group_feature_start_.push_back(0);
  group_feature_cnt_.push_back(1);
  for (int i = 1; i < num_features_; ++i) {
    const int group = feature2group_[i];
    if (group == last_group) {
      group_feature_cnt_.back() = group_feature_cnt_.back() + 1;
    } else {
      group_feature_start_.push_back(i);
      group_feature_cnt_.push_back(1);
      last_group = group;
    }
  }

  if (!io_config.monotone_constraints.empty()) {
    CHECK(static_cast<size_t>(num_total_features_) == io_config.monotone_constraints.size());
    monotone_types_.resize(num_features_);
    for (int i = 0; i < num_total_features_; ++i) {
      int inner_fidx = InnerFeatureIndex(i);
      if (inner_fidx >= 0) {
        monotone_types_[inner_fidx] = io_config.monotone_constraints[i];
      }
    }
    if (ArrayArgs<int8_t>::CheckAllZero(monotone_types_)) {
      monotone_types_.clear();
    }
  }
  if (!io_config.feature_contri.empty()) {
    CHECK(static_cast<size_t>(num_total_features_) == io_config.feature_contri.size());
    feature_penalty_.resize(num_features_);
    for (int i = 0; i < num_total_features_; ++i) {
      int inner_fidx = InnerFeatureIndex(i);
      if (inner_fidx >= 0) {
        feature_penalty_[inner_fidx] = std::max(0.0, io_config.feature_contri[i]);
      }
    }
    if (ArrayArgs<double>::CheckAll(feature_penalty_, 1.0)) {
      feature_penalty_.clear();
    }
  }
  if (!io_config.max_bin_by_feature.empty()) {
    CHECK(static_cast<size_t>(num_total_features_) == io_config.max_bin_by_feature.size());
    CHECK(*(std::min_element(io_config.max_bin_by_feature.begin(), io_config.max_bin_by_feature.end())) > 1);
    max_bin_by_feature_.resize(num_total_features_);
    max_bin_by_feature_.assign(io_config.max_bin_by_feature.begin(), io_config.max_bin_by_feature.end());
  }
  forced_bin_bounds_ = forced_bins;
  max_bin_ = io_config.max_bin;
  min_data_in_bin_ = io_config.min_data_in_bin;
  bin_construct_sample_cnt_ = io_config.bin_construct_sample_cnt;
  use_missing_ = io_config.use_missing;
  zero_as_missing_ = io_config.zero_as_missing;
}

void Dataset::ResetConfig(const char* parameters) {
  auto param = Config::Str2Map(parameters);
  Config io_config;
  io_config.Set(param);
  if (param.count("max_bin") && io_config.max_bin != max_bin_) {
    Log::Warning("Cannot change max_bin after constructed Dataset handle.");
  }
  if (param.count("max_bin_by_feature") && io_config.max_bin_by_feature != max_bin_by_feature_) {
    Log::Warning("Cannot change max_bin_by_feature after constructed Dataset handle.");
  }
  if (param.count("bin_construct_sample_cnt") && io_config.bin_construct_sample_cnt != bin_construct_sample_cnt_) {
    Log::Warning("Cannot change bin_construct_sample_cnt after constructed Dataset handle.");
  }
  if (param.count("min_data_in_bin") && io_config.min_data_in_bin != min_data_in_bin_) {
    Log::Warning("Cannot change min_data_in_bin after constructed Dataset handle.");
  }
  if (param.count("use_missing") && io_config.use_missing != use_missing_) {
    Log::Warning("Cannot change use_missing after constructed Dataset handle.");
  }
  if (param.count("zero_as_missing") && io_config.zero_as_missing != zero_as_missing_) {
    Log::Warning("Cannot change zero_as_missing after constructed Dataset handle.");
  }
  if (param.count("forcedbins_filename")) {
    Log::Warning("Cannot change forced bins after constructed Dataset handle.");
  }

  if (!io_config.monotone_constraints.empty()) {
    CHECK(static_cast<size_t>(num_total_features_) == io_config.monotone_constraints.size());
    monotone_types_.resize(num_features_);
    for (int i = 0; i < num_total_features_; ++i) {
      int inner_fidx = InnerFeatureIndex(i);
      if (inner_fidx >= 0) {
        monotone_types_[inner_fidx] = io_config.monotone_constraints[i];
      }
    }
    if (ArrayArgs<int8_t>::CheckAllZero(monotone_types_)) {
      monotone_types_.clear();
    }
  }
  if (!io_config.feature_contri.empty()) {
    CHECK(static_cast<size_t>(num_total_features_) == io_config.feature_contri.size());
    feature_penalty_.resize(num_features_);
    for (int i = 0; i < num_total_features_; ++i) {
      int inner_fidx = InnerFeatureIndex(i);
      if (inner_fidx >= 0) {
        feature_penalty_[inner_fidx] = std::max(0.0, io_config.feature_contri[i]);
      }
    }
    if (ArrayArgs<double>::CheckAll(feature_penalty_, 1.0)) {
      feature_penalty_.clear();
    }
  }
}

void Dataset::FinishLoad() {
  if (is_finish_load_) { return; }
  if (num_groups_ > 0) {
    OMP_INIT_EX();
#pragma omp parallel for schedule(guided)
    for (int i = 0; i < num_groups_; ++i) {
      OMP_LOOP_EX_BEGIN();
      feature_groups_[i]->bin_data_->FinishLoad();
      OMP_LOOP_EX_END();
    }
    OMP_THROW_EX();
  }
  is_finish_load_ = true;
}

void Dataset::CopyFeatureMapperFrom(const Dataset* dataset) {
  feature_groups_.clear();
  num_features_ = dataset->num_features_;
  num_groups_ = dataset->num_groups_;
  // copy feature bin mapper data
  for (int i = 0; i < num_groups_; ++i) {
    std::vector<std::unique_ptr<BinMapper>> bin_mappers;
    for (int j = 0; j < dataset->feature_groups_[i]->num_feature_; ++j) {
      bin_mappers.emplace_back(new BinMapper(*(dataset->feature_groups_[i]->bin_mappers_[j])));
    }
    feature_groups_.emplace_back(new FeatureGroup(
      dataset->feature_groups_[i]->num_feature_,
      dataset->feature_groups_[i]->is_multi_val_,
      &bin_mappers,
      num_data_));
  }
  feature_groups_.shrink_to_fit();
  used_feature_map_ = dataset->used_feature_map_;
  num_total_features_ = dataset->num_total_features_;
  feature_names_ = dataset->feature_names_;
  label_idx_ = dataset->label_idx_;
  real_feature_idx_ = dataset->real_feature_idx_;
  feature2group_ = dataset->feature2group_;
  feature2subfeature_ = dataset->feature2subfeature_;
  group_bin_boundaries_ = dataset->group_bin_boundaries_;
  group_feature_start_ = dataset->group_feature_start_;
  group_feature_cnt_ = dataset->group_feature_cnt_;
  monotone_types_ = dataset->monotone_types_;
  feature_penalty_ = dataset->feature_penalty_;
  forced_bin_bounds_ = dataset->forced_bin_bounds_;
  feature_need_push_zeros_ = dataset->feature_need_push_zeros_;
}

void Dataset::CreateValid(const Dataset* dataset) {
  feature_groups_.clear();
  num_features_ = dataset->num_features_;
  num_groups_ = num_features_;
  feature2group_.clear();
  feature2subfeature_.clear();
  // copy feature bin mapper data
  feature_need_push_zeros_.clear();
  for (int i = 0; i < num_features_; ++i) {
    std::vector<std::unique_ptr<BinMapper>> bin_mappers;
    bin_mappers.emplace_back(new BinMapper(*(dataset->FeatureBinMapper(i))));
<<<<<<< HEAD
    bool is_sparse = bin_mappers[0]->sparse_rate() > 0.8 ? true : false;
    feature_groups_.emplace_back(new FeatureGroup(&bin_mappers,
                                                  num_data_,
                                                  is_sparse));
=======
    if (bin_mappers.back()->GetDefaultBin() != bin_mappers.back()->GetMostFreqBin()) {
      feature_need_push_zeros_.push_back(i);
    }
    feature_groups_.emplace_back(new FeatureGroup(
      1,
      &bin_mappers,
      num_data_,
      sparse_threshold_,
      is_enable_sparse));
>>>>>>> b161f334
    feature2group_.push_back(i);
    feature2subfeature_.push_back(0);
  }

  feature_groups_.shrink_to_fit();
  used_feature_map_ = dataset->used_feature_map_;
  num_total_features_ = dataset->num_total_features_;
  feature_names_ = dataset->feature_names_;
  label_idx_ = dataset->label_idx_;
  real_feature_idx_ = dataset->real_feature_idx_;
  group_bin_boundaries_.clear();
  uint64_t num_total_bin = 0;
  group_bin_boundaries_.push_back(num_total_bin);
  for (int i = 0; i < num_groups_; ++i) {
    num_total_bin += feature_groups_[i]->num_total_bin_;
    group_bin_boundaries_.push_back(num_total_bin);
  }
  int last_group = 0;
  group_feature_start_.reserve(num_groups_);
  group_feature_cnt_.reserve(num_groups_);
  group_feature_start_.push_back(0);
  group_feature_cnt_.push_back(1);
  for (int i = 1; i < num_features_; ++i) {
    const int group = feature2group_[i];
    if (group == last_group) {
      group_feature_cnt_.back() = group_feature_cnt_.back() + 1;
    } else {
      group_feature_start_.push_back(i);
      group_feature_cnt_.push_back(1);
      last_group = group;
    }
  }
  monotone_types_ = dataset->monotone_types_;
  feature_penalty_ = dataset->feature_penalty_;
  forced_bin_bounds_ = dataset->forced_bin_bounds_;
}

void Dataset::ReSize(data_size_t num_data) {
  if (num_data_ != num_data) {
    num_data_ = num_data;
    OMP_INIT_EX();
    #pragma omp parallel for schedule(static)
    for (int group = 0; group < num_groups_; ++group) {
      OMP_LOOP_EX_BEGIN();
      feature_groups_[group]->bin_data_->ReSize(num_data_);
      OMP_LOOP_EX_END();
    }
    OMP_THROW_EX();
  }
}

void Dataset::CopySubset(const Dataset* fullset, const data_size_t* used_indices, data_size_t num_used_indices, bool need_meta_data) {
  CHECK(num_used_indices == num_data_);
  OMP_INIT_EX();
  #pragma omp parallel for schedule(static)
  for (int group = 0; group < num_groups_; ++group) {
    OMP_LOOP_EX_BEGIN();
    feature_groups_[group]->CopySubset(fullset->feature_groups_[group].get(), used_indices, num_used_indices);
    OMP_LOOP_EX_END();
  }
  OMP_THROW_EX();
  if (need_meta_data) {
    metadata_.Init(fullset->metadata_, used_indices, num_used_indices);
  }
  is_finish_load_ = true;
}

bool Dataset::SetFloatField(const char* field_name, const float* field_data, data_size_t num_element) {
  std::string name(field_name);
  name = Common::Trim(name);
  if (name == std::string("label") || name == std::string("target")) {
    #ifdef LABEL_T_USE_DOUBLE
    Log::Fatal("Don't support LABEL_T_USE_DOUBLE");
    #else
    metadata_.SetLabel(field_data, num_element);
    #endif
  } else if (name == std::string("weight") || name == std::string("weights")) {
    #ifdef LABEL_T_USE_DOUBLE
    Log::Fatal("Don't support LABEL_T_USE_DOUBLE");
    #else
    metadata_.SetWeights(field_data, num_element);
    #endif
  } else {
    return false;
  }
  return true;
}

bool Dataset::SetDoubleField(const char* field_name, const double* field_data, data_size_t num_element) {
  std::string name(field_name);
  name = Common::Trim(name);
  if (name == std::string("init_score")) {
    metadata_.SetInitScore(field_data, num_element);
  } else {
    return false;
  }
  return true;
}

bool Dataset::SetIntField(const char* field_name, const int* field_data, data_size_t num_element) {
  std::string name(field_name);
  name = Common::Trim(name);
  if (name == std::string("query") || name == std::string("group")) {
    metadata_.SetQuery(field_data, num_element);
  } else {
    return false;
  }
  return true;
}

bool Dataset::GetFloatField(const char* field_name, data_size_t* out_len, const float** out_ptr) {
  std::string name(field_name);
  name = Common::Trim(name);
  if (name == std::string("label") || name == std::string("target")) {
    #ifdef LABEL_T_USE_DOUBLE
    Log::Fatal("Don't support LABEL_T_USE_DOUBLE");
    #else
    *out_ptr = metadata_.label();
    *out_len = num_data_;
    #endif
  } else if (name == std::string("weight") || name == std::string("weights")) {
    #ifdef LABEL_T_USE_DOUBLE
    Log::Fatal("Don't support LABEL_T_USE_DOUBLE");
    #else
    *out_ptr = metadata_.weights();
    *out_len = num_data_;
    #endif
  } else {
    return false;
  }
  return true;
}

bool Dataset::GetDoubleField(const char* field_name, data_size_t* out_len, const double** out_ptr) {
  std::string name(field_name);
  name = Common::Trim(name);
  if (name == std::string("init_score")) {
    *out_ptr = metadata_.init_score();
    *out_len = static_cast<data_size_t>(metadata_.num_init_score());
  } else if (name == std::string("feature_penalty")) {
    *out_ptr = feature_penalty_.data();
    *out_len = static_cast<data_size_t>(feature_penalty_.size());
  } else {
    return false;
  }
  return true;
}

bool Dataset::GetIntField(const char* field_name, data_size_t* out_len, const int** out_ptr) {
  std::string name(field_name);
  name = Common::Trim(name);
  if (name == std::string("query") || name == std::string("group")) {
    *out_ptr = metadata_.query_boundaries();
    *out_len = metadata_.num_queries() + 1;
  } else {
    return false;
  }
  return true;
}

bool Dataset::GetInt8Field(const char* field_name, data_size_t* out_len, const int8_t** out_ptr) {
  std::string name(field_name);
  name = Common::Trim(name);
  if (name == std::string("monotone_constraints")) {
    *out_ptr = monotone_types_.data();
    *out_len = static_cast<data_size_t>(monotone_types_.size());
  } else {
    return false;
  }
  return true;
}

void Dataset::SaveBinaryFile(const char* bin_filename) {
  if (bin_filename != nullptr
      && std::string(bin_filename) == data_filename_) {
    Log::Warning("Bianry file %s already exists", bin_filename);
    return;
  }
  // if not pass a filename, just append ".bin" of original file
  std::string bin_filename_str(data_filename_);
  if (bin_filename == nullptr || bin_filename[0] == '\0') {
    bin_filename_str.append(".bin");
    bin_filename = bin_filename_str.c_str();
  }
  bool is_file_existed = false;

  if (VirtualFileWriter::Exists(bin_filename)) {
    is_file_existed = true;
    Log::Warning("File %s exists, cannot save binary to it", bin_filename);
  }

  if (!is_file_existed) {
    auto writer = VirtualFileWriter::Make(bin_filename);
    if (!writer->Init()) {
      Log::Fatal("Cannot write binary data to %s ", bin_filename);
    }
    Log::Info("Saving data to binary file %s", bin_filename);
    size_t size_of_token = std::strlen(binary_file_token);
    writer->Write(binary_file_token, size_of_token);
    // get size of header
    size_t size_of_header = sizeof(num_data_) + sizeof(num_features_) + sizeof(num_total_features_)
      + sizeof(int) * num_total_features_ + sizeof(label_idx_) + sizeof(num_groups_)
      + 3 * sizeof(int) * num_features_ + sizeof(uint64_t) * (num_groups_ + 1) + 2 * sizeof(int) * num_groups_ + sizeof(int8_t) * num_features_
      + sizeof(double) * num_features_ + sizeof(int32_t) * num_total_features_ + sizeof(int) * 3 + sizeof(bool) * 2;
    // size of feature names
    for (int i = 0; i < num_total_features_; ++i) {
      size_of_header += feature_names_[i].size() + sizeof(int);
    }
    // size of forced bins
    for (int i = 0; i < num_total_features_; ++i) {
      size_of_header += forced_bin_bounds_[i].size() * sizeof(double) + sizeof(int);
    }
    writer->Write(&size_of_header, sizeof(size_of_header));
    // write header
    writer->Write(&num_data_, sizeof(num_data_));
    writer->Write(&num_features_, sizeof(num_features_));
    writer->Write(&num_total_features_, sizeof(num_total_features_));
    writer->Write(&label_idx_, sizeof(label_idx_));
    writer->Write(&max_bin_, sizeof(max_bin_));
    writer->Write(&bin_construct_sample_cnt_, sizeof(bin_construct_sample_cnt_));
    writer->Write(&min_data_in_bin_, sizeof(min_data_in_bin_));
    writer->Write(&use_missing_, sizeof(use_missing_));
    writer->Write(&zero_as_missing_, sizeof(zero_as_missing_));
    writer->Write(used_feature_map_.data(), sizeof(int) * num_total_features_);
    writer->Write(&num_groups_, sizeof(num_groups_));
    writer->Write(real_feature_idx_.data(), sizeof(int) * num_features_);
    writer->Write(feature2group_.data(), sizeof(int) * num_features_);
    writer->Write(feature2subfeature_.data(), sizeof(int) * num_features_);
    writer->Write(group_bin_boundaries_.data(), sizeof(uint64_t) * (num_groups_ + 1));
    writer->Write(group_feature_start_.data(), sizeof(int) * num_groups_);
    writer->Write(group_feature_cnt_.data(), sizeof(int) * num_groups_);
    if (monotone_types_.empty()) {
      ArrayArgs<int8_t>::Assign(&monotone_types_, 0, num_features_);
    }
    writer->Write(monotone_types_.data(), sizeof(int8_t) * num_features_);
    if (ArrayArgs<int8_t>::CheckAllZero(monotone_types_)) {
      monotone_types_.clear();
    }
    if (feature_penalty_.empty()) {
      ArrayArgs<double>::Assign(&feature_penalty_, 1.0, num_features_);
    }
    writer->Write(feature_penalty_.data(), sizeof(double) * num_features_);
    if (ArrayArgs<double>::CheckAll(feature_penalty_, 1.0)) {
      feature_penalty_.clear();
    }
    if (max_bin_by_feature_.empty()) {
      ArrayArgs<int32_t>::Assign(&max_bin_by_feature_, -1, num_total_features_);
    }
    writer->Write(max_bin_by_feature_.data(), sizeof(int32_t) * num_total_features_);
    if (ArrayArgs<int32_t>::CheckAll(max_bin_by_feature_, -1)) {
      max_bin_by_feature_.clear();
    }
    // write feature names
    for (int i = 0; i < num_total_features_; ++i) {
      int str_len = static_cast<int>(feature_names_[i].size());
      writer->Write(&str_len, sizeof(int));
      const char* c_str = feature_names_[i].c_str();
      writer->Write(c_str, sizeof(char) * str_len);
    }
    // write forced bins
    for (int i = 0; i < num_total_features_; ++i) {
      int num_bounds = static_cast<int>(forced_bin_bounds_[i].size());
      writer->Write(&num_bounds, sizeof(int));

      for (size_t j = 0; j < forced_bin_bounds_[i].size(); ++j) {
        writer->Write(&forced_bin_bounds_[i][j], sizeof(double));
      }
    }

    // get size of meta data
    size_t size_of_metadata = metadata_.SizesInByte();
    writer->Write(&size_of_metadata, sizeof(size_of_metadata));
    // write meta data
    metadata_.SaveBinaryToFile(writer.get());

    // write feature data
    for (int i = 0; i < num_groups_; ++i) {
      // get size of feature
      size_t size_of_feature = feature_groups_[i]->SizesInByte();
      writer->Write(&size_of_feature, sizeof(size_of_feature));
      // write feature
      feature_groups_[i]->SaveBinaryToFile(writer.get());
    }
  }
}

void Dataset::DumpTextFile(const char* text_filename) {
  FILE* file = NULL;
#if _MSC_VER
  fopen_s(&file, text_filename, "wt");
#else
  file = fopen(text_filename, "wt");
#endif
  fprintf(file, "num_features: %d\n", num_features_);
  fprintf(file, "num_total_features: %d\n", num_total_features_);
  fprintf(file, "num_groups: %d\n", num_groups_);
  fprintf(file, "num_data: %d\n", num_data_);
  fprintf(file, "feature_names: ");
  for (auto n : feature_names_) {
    fprintf(file, "%s, ", n.c_str());
  }
  fprintf(file, "\nmonotone_constraints: ");
  for (auto i : monotone_types_) {
    fprintf(file, "%d, ", i);
  }
  fprintf(file, "\nfeature_penalty: ");
  for (auto i : feature_penalty_) {
    fprintf(file, "%lf, ", i);
  }
  fprintf(file, "\nmax_bin_by_feature: ");
  for (auto i : max_bin_by_feature_) {
    fprintf(file, "%d, ", i);
  }
  fprintf(file, "\n");
  for (auto n : feature_names_) {
    fprintf(file, "%s, ", n.c_str());
  }
  fprintf(file, "\nforced_bins: ");
  for (int i = 0; i < num_total_features_; ++i) {
    fprintf(file, "\nfeature %d: ", i);
    for (size_t j = 0; j < forced_bin_bounds_[i].size(); ++j) {
      fprintf(file, "%lf, ", forced_bin_bounds_[i][j]);
    }
  }
  std::vector<std::unique_ptr<BinIterator>> iterators;
  iterators.reserve(num_features_);
  for (int j = 0; j < num_features_; ++j) {
    auto group_idx = feature2group_[j];
    auto sub_idx = feature2subfeature_[j];
    iterators.emplace_back(feature_groups_[group_idx]->SubFeatureIterator(sub_idx));
  }
  for (data_size_t i = 0; i < num_data_; ++i) {
    fprintf(file, "\n");
    for (int j = 0; j < num_total_features_; ++j) {
      auto inner_feature_idx = used_feature_map_[j];
      if (inner_feature_idx < 0) {
        fprintf(file, "NA, ");
      } else {
        fprintf(file, "%d, ", iterators[inner_feature_idx]->Get(i));
      }
    }
  }
  fclose(file);
}

void Dataset::ConstructHistograms(const std::vector<int8_t>& is_feature_used,
                                  const data_size_t* data_indices, data_size_t num_data,
                                  int leaf_idx,
                                  const score_t* gradients, const score_t* hessians,
                                  score_t* ordered_gradients, score_t* ordered_hessians,
                                  bool is_constant_hessian,
                                  HistogramBinEntry* hist_data) const {
  if (leaf_idx < 0 || num_data < 0 || hist_data == nullptr) {
    return;
  }
  int num_threads = 1;
  #pragma omp parallel
  #pragma omp master
  {
    num_threads = omp_get_num_threads();
  }
  std::vector<int> used_dense_group;
  std::vector<int> used_sparse_group;
  used_dense_group.reserve(num_groups_);
  used_sparse_group.reserve(num_groups_);
  for (int group = 0; group < num_groups_; ++group) {
    const int f_cnt = group_feature_cnt_[group];
    bool is_group_used = false;
    for (int j = 0; j < f_cnt; ++j) {
      const int fidx = group_feature_start_[group] + j;
      if (is_feature_used[fidx]) {
        is_group_used = true;
        break;
      }
    }
    if (is_group_used) {
      if (feature_groups_[group]->is_multi_val_) {
        used_sparse_group.push_back(group);
      } else {
        used_dense_group.push_back(group);
      }
    }
  }
  int num_used_dense_group = static_cast<int>(used_dense_group.size());
  int num_used_sparse_group = static_cast<int>(used_sparse_group.size());

  auto ptr_ordered_grad = gradients;
  auto ptr_ordered_hess = hessians;
  #ifdef TIMETAG
  auto start_time = std::chrono::steady_clock::now();
  #endif
  if (data_indices != nullptr && num_data < num_data_) {
    if (!is_constant_hessian) {
      #pragma omp parallel for schedule(static)
      for (data_size_t i = 0; i < num_data; ++i) {
        ordered_gradients[i] = gradients[data_indices[i]];
        ordered_hessians[i] = hessians[data_indices[i]];
      }
    } else {
      #pragma omp parallel for schedule(static)
      for (data_size_t i = 0; i < num_data; ++i) {
        ordered_gradients[i] = gradients[data_indices[i]];
      }
    }
    ptr_ordered_grad = ordered_gradients;
    ptr_ordered_hess = ordered_hessians;
    if (!is_constant_hessian) {
      OMP_INIT_EX();
      #pragma omp parallel for schedule(static)
      for (int gi = 0; gi < num_used_dense_group; ++gi) {
        OMP_LOOP_EX_BEGIN();
        int group = used_dense_group[gi];
        // feature is not used
        auto data_ptr = hist_data + group_bin_boundaries_[group];
        const int num_bin = feature_groups_[group]->num_total_bin_;
        std::memset(reinterpret_cast<void*>(data_ptr + 1), 0, (num_bin - 1) * sizeof(HistogramBinEntry));
        // construct histograms for smaller leaf
<<<<<<< HEAD
        feature_groups_[group]->bin_data_->ConstructHistogram(
          data_indices,
          0,
          num_data,
          ptr_ordered_grad,
          ptr_ordered_hess,
          data_ptr);
=======
        if (ref_ordered_bins[group] == nullptr) {
          // if not use ordered bin
          feature_groups_[group]->bin_data_->ConstructHistogram(
            data_indices,
            0,
            num_data,
            ptr_ordered_grad,
            ptr_ordered_hess,
            data_ptr);
        } else {
          // used ordered bin
          ref_ordered_bins[group]->ConstructHistogram(leaf_idx,
                                                      gradients,
                                                      hessians,
                                                      data_ptr);
        }
>>>>>>> b161f334
        OMP_LOOP_EX_END();
      }
      OMP_THROW_EX();

    } else {
      OMP_INIT_EX();
      #pragma omp parallel for schedule(static)
      for (int gi = 0; gi < num_used_dense_group; ++gi) {
        OMP_LOOP_EX_BEGIN();
        int group = used_dense_group[gi];
        // feature is not used
        auto data_ptr = hist_data + group_bin_boundaries_[group];
        const int num_bin = feature_groups_[group]->num_total_bin_;
        std::memset(reinterpret_cast<void*>(data_ptr + 1), 0, (num_bin - 1) * sizeof(HistogramBinEntry));
        // construct histograms for smaller leaf
<<<<<<< HEAD
        feature_groups_[group]->bin_data_->ConstructHistogram(
          data_indices,
          0,
          num_data,
          ptr_ordered_grad,
          data_ptr);
=======
        if (ref_ordered_bins[group] == nullptr) {
          // if not use ordered bin
          feature_groups_[group]->bin_data_->ConstructHistogram(
            data_indices,
            0,
            num_data,
            ptr_ordered_grad,
            data_ptr);
        } else {
          // used ordered bin
          ref_ordered_bins[group]->ConstructHistogram(leaf_idx,
                                                      gradients,
                                                      data_ptr);
        }
>>>>>>> b161f334
        // fixed hessian.
        for (int i = 0; i < num_bin; ++i) {
          data_ptr[i].sum_hessians = data_ptr[i].cnt * hessians[0];
        }
        OMP_LOOP_EX_END();
      }
      OMP_THROW_EX();
    }
  } else {
    if (!is_constant_hessian) {
      OMP_INIT_EX();
      #pragma omp parallel for schedule(static)
      for (int gi = 0; gi < num_used_dense_group; ++gi) {
        OMP_LOOP_EX_BEGIN();
        int group = used_dense_group[gi];
        // feature is not used
        auto data_ptr = hist_data + group_bin_boundaries_[group];
        const int num_bin = feature_groups_[group]->num_total_bin_;
        std::memset(reinterpret_cast<void*>(data_ptr + 1), 0, (num_bin - 1) * sizeof(HistogramBinEntry));
        // construct histograms for smaller leaf
<<<<<<< HEAD
        feature_groups_[group]->bin_data_->ConstructHistogram(
          0,
          num_data,
          ptr_ordered_grad,
          ptr_ordered_hess,
          data_ptr);
=======
        if (ref_ordered_bins[group] == nullptr) {
          // if not use ordered bin
          feature_groups_[group]->bin_data_->ConstructHistogram(
            0,
            num_data,
            ptr_ordered_grad,
            ptr_ordered_hess,
            data_ptr);
        } else {
          // used ordered bin
          ref_ordered_bins[group]->ConstructHistogram(leaf_idx,
                                                      gradients,
                                                      hessians,
                                                      data_ptr);
        }
>>>>>>> b161f334
        OMP_LOOP_EX_END();
      }
      OMP_THROW_EX();
    } else {
      OMP_INIT_EX();
      #pragma omp parallel for schedule(static)
      for (int gi = 0; gi < num_used_dense_group; ++gi) {
        OMP_LOOP_EX_BEGIN();
        int group = used_dense_group[gi];
        // feature is not used
        auto data_ptr = hist_data + group_bin_boundaries_[group];
        const int num_bin = feature_groups_[group]->num_total_bin_;
        std::memset(reinterpret_cast<void*>(data_ptr + 1), 0, (num_bin - 1) * sizeof(HistogramBinEntry));
        // construct histograms for smaller leaf
<<<<<<< HEAD
        feature_groups_[group]->bin_data_->ConstructHistogram(
          0,
          num_data,
          ptr_ordered_grad,
          data_ptr);
=======
        if (ref_ordered_bins[group] == nullptr) {
          // if not use ordered bin
          feature_groups_[group]->bin_data_->ConstructHistogram(
            0,
            num_data,
            ptr_ordered_grad,
            data_ptr);
        } else {
          // used ordered bin
          ref_ordered_bins[group]->ConstructHistogram(leaf_idx,
                                                      gradients,
                                                      data_ptr);
        }
>>>>>>> b161f334
        // fixed hessian.
        for (int i = 0; i < num_bin; ++i) {
          data_ptr[i].sum_hessians = data_ptr[i].cnt * hessians[0];
        }
        OMP_LOOP_EX_END();
      }
      OMP_THROW_EX();
    }
  }
  #ifdef TIMETAG
  dense_bin_time  += std::chrono::steady_clock::now() - start_time;
  #endif
  // for sparse bin
  if (num_used_sparse_group > 0) {
    for (int gi = 0; gi < num_used_sparse_group; ++gi) {
      #ifdef TIMETAG
      start_time = std::chrono::steady_clock::now();
      #endif
      int group = used_sparse_group[gi];
      const int num_bin = feature_groups_[group]->num_total_bin_;
      if (num_bin * num_threads > static_cast<int>(hist_buf_.size())) {
        hist_buf_.resize(num_bin * num_threads);
        Log::Info("number of buffered bin %d", num_bin);
      }
      #ifdef TIMETAG
      sparse_hist_prep_time += std::chrono::steady_clock::now() - start_time;
      start_time = std::chrono::steady_clock::now();
      #endif
      data_size_t step = (num_data + num_threads - 1) / num_threads;
      #pragma omp parallel for schedule(static)
      for (int tid = 0; tid < num_threads; ++tid) {
        data_size_t start = tid * step;
        data_size_t end = std::min(start + step, num_data);
        auto data_ptr = hist_buf_.data() + tid * num_bin;
        std::memset(reinterpret_cast<void*>(data_ptr + 1), 0, (num_bin - 1) * sizeof(HistogramBinEntry));
        if (data_indices != nullptr && num_data < num_data_) {
          if (!is_constant_hessian) {
            feature_groups_[group]->bin_data_->ConstructHistogram(
              data_indices,
              start,
              end,
              ptr_ordered_grad,
              ptr_ordered_hess,
              data_ptr);
          } else {
            feature_groups_[group]->bin_data_->ConstructHistogram(
              data_indices,
              start,
              end,
              ptr_ordered_grad,
              data_ptr);
          }
        } else {
          if (!is_constant_hessian) {
            feature_groups_[group]->bin_data_->ConstructHistogram(
              start,
              end,
              ptr_ordered_grad,
              ptr_ordered_hess,
              data_ptr);
          } else {
            feature_groups_[group]->bin_data_->ConstructHistogram(
              start,
              end,
              ptr_ordered_grad,
              data_ptr);
          }
        }
      }
      #ifdef TIMETAG
      sparse_bin_time += std::chrono::steady_clock::now() - start_time;
      start_time = std::chrono::steady_clock::now();
      #endif
      auto data_ptr = hist_data + group_bin_boundaries_[group];
      std::memset(reinterpret_cast<void*>(data_ptr + 1), 0, (num_bin - 1) * sizeof(HistogramBinEntry));

      // don't merge bin 0
      const int min_block_size = 512;
      const int n_block = std::min(num_threads, (num_bin + min_block_size - 1) / min_block_size);
      const int num_bin_per_threads = (num_bin + n_block - 2) / n_block;
      if (!is_constant_hessian) {
        #pragma omp parallel for schedule(static)
        for (int t = 0; t < n_block; ++t) {
          const int start = t * num_bin_per_threads + 1;
          const int end = std::min(start + num_bin_per_threads, num_bin);
          for (int tid = 0; tid < num_threads; ++tid) {
            auto src_ptr = hist_buf_.data() + tid * num_bin;
            for (int i = start; i < end; i++) {
              data_ptr[i].sum_gradients += src_ptr[i].sum_gradients;
              data_ptr[i].sum_hessians += src_ptr[i].sum_hessians;
              data_ptr[i].cnt += src_ptr[i].cnt;
              PREFETCH_T0(src_ptr + i + 4);
            }
          }
        }
      } else {
        #pragma omp parallel for schedule(static)
        for (int t = 0; t < n_block; ++t) {
          const int start = t * num_bin_per_threads + 1;
          const int end = std::min(start + num_bin_per_threads, num_bin);
          for (int tid = 0; tid < num_threads; ++tid) {
            auto src_ptr = hist_buf_.data() + tid * num_bin;
            for (int i = start; i < end; i++) {
              data_ptr[i].sum_gradients += src_ptr[i].sum_gradients;
              data_ptr[i].cnt += src_ptr[i].cnt;
              PREFETCH_T0(src_ptr + i + 4);
            }
          }
          for (int i = start; i < end; i++) {
            data_ptr[i].sum_hessians = data_ptr[i].cnt * hessians[0];
          }
        }
      }
      #ifdef TIMETAG
      sparse_hist_merge_time += std::chrono::steady_clock::now() - start_time;
      #endif
    }
  }
}

void Dataset::FixHistogram(int feature_idx, double sum_gradient, double sum_hessian, data_size_t num_data,
                           HistogramBinEntry* data) const {
  const int group = feature2group_[feature_idx];
  const int sub_feature = feature2subfeature_[feature_idx];
  const BinMapper* bin_mapper = feature_groups_[group]->bin_mappers_[sub_feature].get();
  const int most_freq_bin = bin_mapper->GetMostFreqBin();
  if (most_freq_bin > 0) {
    const int num_bin = bin_mapper->num_bin();
    data[most_freq_bin].sum_gradients = sum_gradient;
    data[most_freq_bin].sum_hessians = sum_hessian;
    data[most_freq_bin].cnt = num_data;
    for (int i = 0; i < num_bin; ++i) {
      if (i != most_freq_bin) {
        data[most_freq_bin].sum_gradients -= data[i].sum_gradients;
        data[most_freq_bin].sum_hessians -= data[i].sum_hessians;
        data[most_freq_bin].cnt -= data[i].cnt;
      }
    }
  }
}

template<typename T>
void PushVector(std::vector<T>* dest, const std::vector<T>& src) {
  dest->reserve(dest->size() + src.size());
  for (auto i : src) {
    dest->push_back(i);
  }
}

template<typename T>
void PushOffset(std::vector<T>* dest, const std::vector<T>& src, const T& offset) {
  dest->reserve(dest->size() + src.size());
  for (auto i : src) {
    dest->push_back(i + offset);
  }
}

template<typename T>
void PushClearIfEmpty(std::vector<T>* dest, const size_t dest_len, const std::vector<T>& src, const size_t src_len, const T& deflt) {
  if (!dest->empty() && !src.empty()) {
    PushVector(dest, src);
  } else if (!dest->empty() && src.empty()) {
    for (size_t i = 0; i < src_len; ++i) {
      dest->push_back(deflt);
    }
  } else if (dest->empty() && !src.empty()) {
    for (size_t i = 0; i < dest_len; ++i) {
      dest->push_back(deflt);
    }
    PushVector(dest, src);
  }
}

void Dataset::addFeaturesFrom(Dataset* other) {
  if (other->num_data_ != num_data_) {
    throw std::runtime_error("Cannot add features from other Dataset with a different number of rows");
  }
  PushVector(&feature_names_, other->feature_names_);
  PushVector(&feature2subfeature_, other->feature2subfeature_);
  PushVector(&group_feature_cnt_, other->group_feature_cnt_);
  PushVector(&forced_bin_bounds_, other->forced_bin_bounds_);
  feature_groups_.reserve(other->feature_groups_.size());
  for (auto& fg : other->feature_groups_) {
    feature_groups_.emplace_back(new FeatureGroup(*fg));
  }
  for (auto feature_idx : other->used_feature_map_) {
    if (feature_idx >= 0) {
      used_feature_map_.push_back(feature_idx + num_features_);
    } else {
      used_feature_map_.push_back(-1);  // Unused feature.
    }
  }
  PushOffset(&real_feature_idx_, other->real_feature_idx_, num_total_features_);
  PushOffset(&feature2group_, other->feature2group_, num_groups_);
  auto bin_offset = group_bin_boundaries_.back();
  // Skip the leading 0 when copying group_bin_boundaries.
  for (auto i = other->group_bin_boundaries_.begin()+1; i < other->group_bin_boundaries_.end(); ++i) {
    group_bin_boundaries_.push_back(*i + bin_offset);
  }
  PushOffset(&group_feature_start_, other->group_feature_start_, num_features_);

  PushClearIfEmpty(&monotone_types_, num_total_features_, other->monotone_types_, other->num_total_features_, (int8_t)0);
  PushClearIfEmpty(&feature_penalty_, num_total_features_, other->feature_penalty_, other->num_total_features_, 1.0);
  PushClearIfEmpty(&max_bin_by_feature_, num_total_features_, other->max_bin_by_feature_, other->num_total_features_, -1);

  num_features_ += other->num_features_;
  num_total_features_ += other->num_total_features_;
  num_groups_ += other->num_groups_;
}

}  // namespace LightGBM<|MERGE_RESOLUTION|>--- conflicted
+++ resolved
@@ -327,11 +327,7 @@
   for (auto sidx : sorted_idx) {
     feature_order_by_cnt.push_back(used_features[sidx]);
   }
-<<<<<<< HEAD
-  std::vector<bool> group_is_multi_val, group_is_multi_val2;
-  auto features_in_group = FindGroups(bin_mappers, used_features, sample_indices, num_per_col, num_sample_col, total_sample_cnt, num_data, is_use_gpu, &group_is_multi_val);
-  auto group2 = FindGroups(bin_mappers, feature_order_by_cnt, sample_indices, num_per_col, num_sample_col, total_sample_cnt, num_data, is_use_gpu, &group_is_multi_val2);
-=======
+
   std::vector<std::vector<int>> tmp_indices;
   std::vector<int> tmp_num_per_col(num_sample_col, 0);
   for (auto fidx : used_features) {
@@ -347,9 +343,10 @@
       tmp_num_per_col[fidx] = num_per_col[fidx];
     }
   }
-  auto features_in_group = FindGroups(bin_mappers, used_features, sample_indices, tmp_num_per_col.data(), num_sample_col, total_sample_cnt, max_error_cnt, filter_cnt, num_data, is_use_gpu);
-  auto group2 = FindGroups(bin_mappers, feature_order_by_cnt, sample_indices, tmp_num_per_col.data(), num_sample_col, total_sample_cnt, max_error_cnt, filter_cnt, num_data, is_use_gpu);
->>>>>>> b161f334
+  std::vector<bool> group_is_multi_val, group_is_multi_val2;
+  auto features_in_group = FindGroups(bin_mappers, used_features, sample_indices, tmp_num_per_col.data(), num_sample_col, total_sample_cnt, num_data, is_use_gpu, &group_is_multi_val);
+  auto group2 = FindGroups(bin_mappers, feature_order_by_cnt, sample_indices, tmp_num_per_col.data(), num_sample_col, total_sample_cnt, num_data, is_use_gpu, &group_is_multi_val2);
+
   if (features_in_group.size() > group2.size()) {
     features_in_group = group2;
     group_is_multi_val = group_is_multi_val2;
@@ -394,15 +391,8 @@
   std::vector<bool> group_is_multi_val(used_features.size(), false);
   if (io_config.enable_bundle && !used_features.empty()) {
     features_in_group = FastFeatureBundling(*bin_mappers,
-<<<<<<< HEAD
-                                            sample_non_zero_indices, num_per_col, num_sample_col, static_cast<data_size_t>(total_sample_cnt),
+                                            sample_non_zero_indices, sample_values, num_per_col, num_sample_col, static_cast<data_size_t>(total_sample_cnt),
                                             used_features, num_data_, io_config.device_type == std::string("gpu"), &group_is_multi_val);
-=======
-                                            sample_non_zero_indices, sample_values, num_per_col, num_sample_col, total_sample_cnt,
-                                            used_features, io_config.max_conflict_rate,
-                                            num_data_, io_config.min_data_in_leaf,
-                                            sparse_threshold_, io_config.is_enable_sparse, io_config.device_type == std::string("gpu"));
->>>>>>> b161f334
   }
 
   num_features_ = 0;
@@ -415,11 +405,8 @@
   real_feature_idx_.resize(num_features_);
   feature2group_.resize(num_features_);
   feature2subfeature_.resize(num_features_);
-<<<<<<< HEAD
   int num_multi_val_group = 0;
-=======
   feature_need_push_zeros_.clear();
->>>>>>> b161f334
   for (int i = 0; i < num_groups_; ++i) {
     auto cur_features = features_in_group[i];
     int cur_cnt_features = static_cast<int>(cur_features.size());
@@ -621,22 +608,13 @@
   for (int i = 0; i < num_features_; ++i) {
     std::vector<std::unique_ptr<BinMapper>> bin_mappers;
     bin_mappers.emplace_back(new BinMapper(*(dataset->FeatureBinMapper(i))));
-<<<<<<< HEAD
+    if (bin_mappers.back()->GetDefaultBin() != bin_mappers.back()->GetMostFreqBin()) {
+      feature_need_push_zeros_.push_back(i);
+    }
     bool is_sparse = bin_mappers[0]->sparse_rate() > 0.8 ? true : false;
     feature_groups_.emplace_back(new FeatureGroup(&bin_mappers,
                                                   num_data_,
                                                   is_sparse));
-=======
-    if (bin_mappers.back()->GetDefaultBin() != bin_mappers.back()->GetMostFreqBin()) {
-      feature_need_push_zeros_.push_back(i);
-    }
-    feature_groups_.emplace_back(new FeatureGroup(
-      1,
-      &bin_mappers,
-      num_data_,
-      sparse_threshold_,
-      is_enable_sparse));
->>>>>>> b161f334
     feature2group_.push_back(i);
     feature2subfeature_.push_back(0);
   }
@@ -1054,7 +1032,6 @@
         const int num_bin = feature_groups_[group]->num_total_bin_;
         std::memset(reinterpret_cast<void*>(data_ptr + 1), 0, (num_bin - 1) * sizeof(HistogramBinEntry));
         // construct histograms for smaller leaf
-<<<<<<< HEAD
         feature_groups_[group]->bin_data_->ConstructHistogram(
           data_indices,
           0,
@@ -1062,24 +1039,6 @@
           ptr_ordered_grad,
           ptr_ordered_hess,
           data_ptr);
-=======
-        if (ref_ordered_bins[group] == nullptr) {
-          // if not use ordered bin
-          feature_groups_[group]->bin_data_->ConstructHistogram(
-            data_indices,
-            0,
-            num_data,
-            ptr_ordered_grad,
-            ptr_ordered_hess,
-            data_ptr);
-        } else {
-          // used ordered bin
-          ref_ordered_bins[group]->ConstructHistogram(leaf_idx,
-                                                      gradients,
-                                                      hessians,
-                                                      data_ptr);
-        }
->>>>>>> b161f334
         OMP_LOOP_EX_END();
       }
       OMP_THROW_EX();
@@ -1095,29 +1054,12 @@
         const int num_bin = feature_groups_[group]->num_total_bin_;
         std::memset(reinterpret_cast<void*>(data_ptr + 1), 0, (num_bin - 1) * sizeof(HistogramBinEntry));
         // construct histograms for smaller leaf
-<<<<<<< HEAD
         feature_groups_[group]->bin_data_->ConstructHistogram(
           data_indices,
           0,
           num_data,
           ptr_ordered_grad,
           data_ptr);
-=======
-        if (ref_ordered_bins[group] == nullptr) {
-          // if not use ordered bin
-          feature_groups_[group]->bin_data_->ConstructHistogram(
-            data_indices,
-            0,
-            num_data,
-            ptr_ordered_grad,
-            data_ptr);
-        } else {
-          // used ordered bin
-          ref_ordered_bins[group]->ConstructHistogram(leaf_idx,
-                                                      gradients,
-                                                      data_ptr);
-        }
->>>>>>> b161f334
         // fixed hessian.
         for (int i = 0; i < num_bin; ++i) {
           data_ptr[i].sum_hessians = data_ptr[i].cnt * hessians[0];
@@ -1138,30 +1080,12 @@
         const int num_bin = feature_groups_[group]->num_total_bin_;
         std::memset(reinterpret_cast<void*>(data_ptr + 1), 0, (num_bin - 1) * sizeof(HistogramBinEntry));
         // construct histograms for smaller leaf
-<<<<<<< HEAD
         feature_groups_[group]->bin_data_->ConstructHistogram(
           0,
           num_data,
           ptr_ordered_grad,
           ptr_ordered_hess,
           data_ptr);
-=======
-        if (ref_ordered_bins[group] == nullptr) {
-          // if not use ordered bin
-          feature_groups_[group]->bin_data_->ConstructHistogram(
-            0,
-            num_data,
-            ptr_ordered_grad,
-            ptr_ordered_hess,
-            data_ptr);
-        } else {
-          // used ordered bin
-          ref_ordered_bins[group]->ConstructHistogram(leaf_idx,
-                                                      gradients,
-                                                      hessians,
-                                                      data_ptr);
-        }
->>>>>>> b161f334
         OMP_LOOP_EX_END();
       }
       OMP_THROW_EX();
@@ -1176,27 +1100,11 @@
         const int num_bin = feature_groups_[group]->num_total_bin_;
         std::memset(reinterpret_cast<void*>(data_ptr + 1), 0, (num_bin - 1) * sizeof(HistogramBinEntry));
         // construct histograms for smaller leaf
-<<<<<<< HEAD
         feature_groups_[group]->bin_data_->ConstructHistogram(
           0,
           num_data,
           ptr_ordered_grad,
           data_ptr);
-=======
-        if (ref_ordered_bins[group] == nullptr) {
-          // if not use ordered bin
-          feature_groups_[group]->bin_data_->ConstructHistogram(
-            0,
-            num_data,
-            ptr_ordered_grad,
-            data_ptr);
-        } else {
-          // used ordered bin
-          ref_ordered_bins[group]->ConstructHistogram(leaf_idx,
-                                                      gradients,
-                                                      data_ptr);
-        }
->>>>>>> b161f334
         // fixed hessian.
         for (int i = 0; i < num_bin; ++i) {
           data_ptr[i].sum_hessians = data_ptr[i].cnt * hessians[0];
