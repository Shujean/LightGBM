--- conflicted
+++ resolved
@@ -98,7 +98,6 @@
 
   BinIterator* GetIterator(uint32_t min_bin, uint32_t max_bin, uint32_t most_freq_bin) const override;
 
-<<<<<<< HEAD
   #define ACC_GH(hist, i, g, h) \
   const auto ti = static_cast<int>(i) << 1; \
   hist[ti] += g; \
@@ -176,30 +175,6 @@
       ACC_GH(out, bin, ordered_gradients[cur_pos], 1.0f);
       cur_pos += deltas_[++i_delta];
     }
-=======
-  void ConstructHistogram(const data_size_t*, data_size_t, data_size_t, const score_t*,
-    const score_t*, hist_t*) const override {
-    // Will use OrderedSparseBin->ConstructHistogram() instead
-    Log::Fatal("Using OrderedSparseBin->ConstructHistogram() instead");
-  }
-
-  void ConstructHistogram(data_size_t, data_size_t, const score_t*,
-                          const score_t*, hist_t*) const override {
-    // Will use OrderedSparseBin->ConstructHistogram() instead
-    Log::Fatal("Using OrderedSparseBin->ConstructHistogram() instead");
-  }
-
-  void ConstructHistogram(const data_size_t*, data_size_t, data_size_t, const score_t*,
-    hist_t*) const override {
-    // Will use OrderedSparseBin->ConstructHistogram() instead
-    Log::Fatal("Using OrderedSparseBin->ConstructHistogram() instead");
-  }
-
-  void ConstructHistogram(data_size_t, data_size_t, const score_t*,
-    hist_t*) const override {
-    // Will use OrderedSparseBin->ConstructHistogram() instead
-    Log::Fatal("Using OrderedSparseBin->ConstructHistogram() instead");
->>>>>>> 15c2d529
   }
   #undef ACC_GH
 
