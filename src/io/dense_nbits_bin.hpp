--- conflicted
+++ resolved
@@ -16,13 +16,8 @@
 class Dense4bitsBin;
 
 class Dense4bitsBinIterator : public BinIterator {
-<<<<<<< HEAD
 public:
-  explicit Dense4bitsBinIterator(const Dense4bitsBin* bin_data, uint32_t min_bin, uint32_t max_bin, uint32_t default_bin)
-=======
- public:
   explicit Dense4bitsBinIterator(const Dense4bitsBin* bin_data, uint32_t min_bin, uint32_t max_bin, uint32_t most_freq_bin)
->>>>>>> b161f334
     : bin_data_(bin_data), min_bin_(static_cast<uint8_t>(min_bin)),
     max_bin_(static_cast<uint8_t>(max_bin)),
     most_freq_bin_(static_cast<uint8_t>(most_freq_bin)) {
@@ -32,6 +27,7 @@
       offset_ = 0;
     }
   }
+  inline uint32_t RawGet(data_size_t idx) override;
   inline uint32_t Get(data_size_t idx) override;
   inline void Reset(data_size_t) override {}
 
@@ -138,15 +134,9 @@
   }
 
   data_size_t Split(
-<<<<<<< HEAD
-    uint32_t min_bin, uint32_t max_bin, uint32_t default_bin, MissingType missing_type, bool default_left,
-    uint32_t threshold, data_size_t * data_indices, data_size_t num_data,
-    data_size_t * lte_indices, data_size_t * gt_indices) const override {
-=======
     uint32_t min_bin, uint32_t max_bin, uint32_t default_bin, uint32_t most_freq_bin, MissingType missing_type, bool default_left,
     uint32_t threshold, data_size_t* data_indices, data_size_t num_data,
     data_size_t* lte_indices, data_size_t* gt_indices) const override {
->>>>>>> b161f334
     if (num_data <= 0) { return 0; }
     uint8_t th = static_cast<uint8_t>(threshold + min_bin);
     const uint8_t minb = static_cast<uint8_t>(min_bin);
@@ -335,17 +325,12 @@
   }
 }
 
-<<<<<<< HEAD
-inline BinIterator* Dense4bitsBin::GetIterator(uint32_t min_bin, uint32_t max_bin, uint32_t default_bin) const {
-  return new Dense4bitsBinIterator(this, min_bin, max_bin, default_bin);
-=======
 uint32_t Dense4bitsBinIterator::RawGet(data_size_t idx) {
   return (bin_data_->data_[idx >> 1] >> ((idx & 1) << 2)) & 0xf;
 }
 
 inline BinIterator* Dense4bitsBin::GetIterator(uint32_t min_bin, uint32_t max_bin, uint32_t most_freq_bin) const {
   return new Dense4bitsBinIterator(this, min_bin, max_bin, most_freq_bin);
->>>>>>> b161f334
 }
 
 }  // namespace LightGBM
