--- conflicted
+++ resolved
@@ -34,27 +34,9 @@
       stop("Env should have a ", sQuote("model"))
     }
 
-<<<<<<< HEAD
-=======
-    # Some parameters are not allowed to be changed,
-    # since changing them would simply wreck some chaos
-    not_allowed <- c(
-      .PARAMETER_ALIASES()[["num_class"]]
-      , .PARAMETER_ALIASES()[["metric"]]
-      , .PARAMETER_ALIASES()[["boosting"]]
-    )
-    if (any(pnames %in% not_allowed)) {
-      stop(
-        "Parameters "
-        , paste0(pnames[pnames %in% not_allowed], collapse = ", ")
-        , " cannot be changed during boosting"
-      )
-    }
-
     # Store boosting rounds
     nrounds <<- env$end_iteration - env$begin_iteration + 1L
 
->>>>>>> d9064282
     # Check parameter names
     for (n in pnames) {
 
